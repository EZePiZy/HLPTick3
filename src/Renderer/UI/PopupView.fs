--- conflicted
+++ resolved
@@ -1,1003 +1,999 @@
-(*
-    PopupView.fs
-
-    This module provides a handy interface to create popups and notifications.
-    Popups and notifications appear similar, but are actually quite different:
-    - Model.Popup is a function that takes a STRING and produces a ReactElement.
-    - Model.Notifications are a functions that take DISPATCH and produce a
-      ReactElement.
-    This means that at the moment of creation, a popup must already have the
-    dispatch function, while the notification does not. This, in turn, means
-    that notifications can be created from messages dispatched by JS code.
-*)
-
-
-(*
-
-Popups must be careful in handling internal state because this cannot be updated by
-dispatch as would be expected.
-
-viewpopup model ->
-model.Popup model.PopupDialogData -> (PopupDialogData contains memory setup data (widths) but not memory component data)
-
-model.Popup <-- 
-    unclosablePopup maybeTitle (body memoryEditorData) maybeFoot extraStyle
-        (from showMemoryEditorPopup maybeTitle body maybeFoot extraStyle dispatch)
-
-        Here body contains the relevant state and is generated from:
-
-        let openMemoryEditor memory compId model dispatch : unit =
-        ....
-        let body = makeEditor memory compId model dispatch
-        ....
-        showMemoryEditorPopup (Some title) body (Some foot) popupExtraStyle dispatch
-
-
-Although showPopup
-
-*)
-
-module PopupView
-
-
-
-//====================================================================//
-
-open Fulma
-open Fulma.Extensions.Wikiki
-open VerilogTypes
-open Fable.Core
-open Fable.Core.JsInterop
-open Fable.React
-open Fable.React.Props
-open Browser.Types
-open ElectronAPI
-
-open JSHelpers
-open Helpers
-open ModelType
-open CommonTypes
-open EEExtensions
-open Sheet.SheetInterface
-open CodeEditorHelpers
-open System
-
-
-[<Emit("clipboard.writeText($0,'selection')")>]
-let copyToClipboard (text:string) : unit = jsNative
-
-[<Emit("import {clipboard} from \"electron\"")>]
-let importClipboard : unit = jsNative
-
-importClipboard
-
-
-/////////////////////   CODE EDITOR CLASS  /////////////////////////
-// Basically: a code editor rendered by a code editor class
-// Class is needed to keep track of the state -> mouse keeps track of its location on value change
-// codeEditor react element is used to store the code into PopupDialogData.Code
-// Code Highlighting is done automatically by PrismJS 
-
-importSideEffects "./prism.css"
-
-let inline codeEditor (props : CodeEditorProps list) (elems : ReactElement list) : ReactElement =
-    ofImport "default" "react-simple-code-editor" (keyValueList CaseRules.LowerFirst props) elems
-
-importSideEffects "prismjs/components/prism-clike"
-
-type CEProps =
-    { CurrentCode : string
-      ReplaceCode : string
-      Dispatch : (Msg -> unit)
-      DialogData: PopupDialogData
-      Compile: (PopupDialogData -> Unit)}
-    //   Compile : (string -> PopupDialogData -> ReactElement)}
-type CEState = { code: string; }
-
-type CE (props) =
-    inherit Component<CEProps, CEState> (props)
-    
-    do base.setInitState({ code = "module NAME();\n  // Write your IO Port Declarations here\n  \n  \n  \n  // Write your Assignments here\n  \n  \n  \nendmodule" })
-
-
-    // override this.shouldComponentUpdate (nextProps,nextState) =
-    //     match (props.NewBox = props.Box && props.NewBox <> "") with
-    //     |true -> false
-    //     |false -> true
-
-    override this.componentDidUpdate (prevProps,prevState) =
-        match (props.ReplaceCode <> "" && prevProps.ReplaceCode = "") with
-        |true -> 
-            this.setState(fun s _-> {s with code = props.ReplaceCode} )
-            props.Dispatch <| SetPopupDialogCode (Some props.ReplaceCode)
-            props.Compile {props.DialogData with VerilogCode=Some props.ReplaceCode}
-        |false -> ()
-
-    override this.render () =
-            codeEditor [
-                    CodeEditorProps.Placeholder ("Start Writing your Verilog Code here..."); 
-                    CodeEditorProps.Value ((sprintf "%s" this.state.code)); 
-                    OnValueChange (fun txt -> 
-                        (this.setState (fun s p -> {s with code=txt}))
-                        props.Dispatch <| SetPopupDialogCode (Some txt)
-                        props.Compile {props.DialogData with VerilogCode=Some txt}
-                    )             
-                    Highlight (fun code -> Prism.highlight(code,language));]
-                    []
-
-//////////////////////////////////////////////////////////////////////
-
-
-//=======//
-//HELPERS//
-//=======//
-
-let openInBrowser url =
-    (fun _ -> Electron.Electron.electron.shell.openExternal url |> ignore)
-
-let extractLabelBase (text:string) : string =
-    text.ToUpper()
-    |> Seq.takeWhile (fun ch -> ch <> '(')
-    |> Seq.filter (fun ch -> System.Char.IsLetterOrDigit ch || ch = '_')
-    |> Seq.map (fun ch -> ch.ToString())
-    |> String.concat ""
-
-let formatLabelAsBus (width:int) (text:string) =
-    let text' = extractLabelBase text
-    match width with
-    | 1 -> text'
-    | _ -> sprintf "%s(%d:%d)" (text'.ToUpper()) (width-1) 0
-   
-
-let formatLabelFromType compType (text:string) =
-    let text' = extractLabelBase text
-    match compType with
-    | Input1 (1, _) | Output 1 -> text'
-    | _ -> text'
-
-
-let formatLabel (comp:Component) (text:string) =
-    formatLabelFromType comp.Type (text:string)
-
-// TODO: removed formatLabel for now
-let setComponentLabel model (sheetDispatch) (comp:Component) (text:string) =
-    // let label = formatLabel comp text
-    let label = text.ToUpper() // TODO
-
-    model.Sheet.ChangeLabel sheetDispatch (ComponentId comp.Id) label
-    //model.Diagram.EditComponentLabel comp.Id label
-
-
-
-//========//
-// Popups //
-//========//
-
-let preventDefault (e: Browser.Types.ClipboardEvent) = e.preventDefault()
-
-let getText (dialogData : PopupDialogData) =
-    Option.defaultValue "" dialogData.Text
-
-let getCode (dialogData : PopupDialogData) =
-    Option.defaultValue "" dialogData.VerilogCode
-
-
-let getErrorList (dialogData : PopupDialogData) =
-    dialogData.VerilogErrors
-
-let getInt (dialogData : PopupDialogData) =
-    Option.defaultValue 1 dialogData.Int
-
-let getInt2 (dialogData : PopupDialogData) : int64 =
-    Option.defaultValue 0L dialogData.Int2
-
-let getMemorySetup (dialogData : PopupDialogData) wordWidthDefault =
-    Option.defaultValue (4,wordWidthDefault,FromData,None) dialogData.MemorySetup
-
-let getMemoryEditor (dialogData : PopupDialogData) =
-    Option.defaultValue
-        { Address = None; OnlyDiff = false; NumberBase = Hex ; Start = 0L}
-        dialogData.MemoryEditorData
-
-/// Unclosable popup.
-let unclosablePopup maybeTitle (body:ReactElement) (maybeFoot: ReactElement option) extraStyle =
-    fun dispatch  ->
-        let propStyle extraStyle  = Props [Style (UserSelect UserSelectOptions.None :: extraStyle)]
-        let head =
-            match maybeTitle with
-            | None -> div [] []
-            | Some title -> Modal.Card.head [propStyle []] [ Modal.Card.title [] [ str title ] ]
-        let foot =
-            match maybeFoot with
-            | None -> div [] []
-            | Some foot -> Modal.Card.foot [] [ foot ]
-        Modal.modal [ Modal.IsActive true ] [
-            Modal.background [] []
-            Modal.Card.card [Props [Style  extraStyle]] [
-                head
-                Modal.Card.body [Props [Style [UserSelect UserSelectOptions.None]]] [ body ]
-                foot
-            ]
-        ]
-
-let noDispatch (react: ReactElement) =
-    fun (_dispatch: Msg->Unit) -> react
-
-let mapNoDispatch (optReact: ReactElement option) =
-    Option.map noDispatch optReact
-
-let showMemoryEditorPopup maybeTitle body maybeFoot extraStyle dispatch =
-    fun _ dialogData->
-        let memoryEditorData = getMemoryEditor dialogData
-        unclosablePopup maybeTitle (body memoryEditorData) maybeFoot extraStyle dispatch
-    |> ShowPopup |> dispatch
-
-let private buildPopup title body foot close extraStyle =
-    fun (dispatch:Msg->Unit) (dialogData : PopupDialogData) ->
-        Modal.modal [ Modal.IsActive true; Modal.CustomClass "modal1"] [
-            Modal.background [ Props [ OnClick (close dispatch)]] []
-            Modal.Card.card [ Props [
-                Style ([
-                    OverflowY OverflowOptions.Auto
-                    OverflowX OverflowOptions.Visible
-                    UserSelect UserSelectOptions.None
-                    ] @ extraStyle)
-                ] ] [
-                Modal.Card.head [] [
-                    Modal.Card.title [] [ str title ]
-                    Delete.delete [ Delete.OnClick (close dispatch) ] []
-                ]
-                Modal.Card.body [Props [Style [ OverflowY OverflowOptions.Visible ;OverflowX OverflowOptions.Visible]]] [ body dispatch dialogData ]
-                Modal.Card.foot [] [ foot dispatch dialogData ]
-            ]
-        ]
-
-/// Body and foot are functions that take a string of text and produce a
-/// reactElement. The meaning of the input string to those functions is the
-/// content of PopupDialogText (i.e. in a dialog popup, the string is the
-/// current value of the input box.).
-let private dynamicClosablePopup title (body:PopupDialogData -> ReactElement) (foot: PopupDialogData -> ReactElement) (extraStyle: CSSProp list) (dispatch: Msg->Unit) =
-    buildPopup title (fun _ -> body) (fun _ -> foot) (fun dispatch _ -> dispatch ClosePopup) extraStyle
-    |> ShowPopup |> dispatch
-
-/// As dynamicClosablePopup but accept functions of dispatch and return the popup function
-let private dynamicClosablePopupFunc title body foot extraStyle =
-        buildPopup title body foot (fun dispatch _ -> dispatch ClosePopup) extraStyle
-
-/// Popup to track progress of some long operation. Progress is captured via two dialog integers, current and max number.
-/// Typically the number is number of steps.
-/// The popup display is controlled by model.PopupDialog integers. Progress model updates must change these.
-let dynamicProgressPopupFunc title (cancel: (Msg -> Unit) -> Unit) =
-    let body (dispatch:Msg->Unit) (dialog:PopupDialogData) =
-        let n = Option.defaultValue 0 dialog.Int        
-        Progress.progress
-            [   Progress.Color IsSuccess
-                Progress.Value n
-                Progress.Max (int (Option.defaultValue 100L (dialog.Int2))) ]
-            [ str $"{n}"]
-
-    let foot (dispatch:Msg->Unit) (dialog:PopupDialogData) =
-        Level.level [ Level.Level.Props [ Style [ Width "100%" ] ] ] [
-            Level.left [] []
-            Level.right [] [
-                Level.item [] [
-                    Button.button [
-                        Button.Color IsLight
-                        Button.OnClick (fun _ -> 
-                            cancel dispatch
-                            dispatch ClosePopup)
-                    ] [ str "Cancel" ]
-                ]
-            ]
-        ]
-        
-    buildPopup title body foot (fun dispatch _ -> dispatch ClosePopup) []
-
-/// Create a popup and add it to the page. Body and foot are static content.
-/// Can be closed by the ClosePopup message.
-let closablePopup title body foot extraStyle dispatch =
-    dynamicClosablePopup title (fun _ -> body) (fun _ -> foot) extraStyle dispatch
-
-/// As closablePopup but accept functions and return the popup function
-/// Can be closed by the ClosePopup message.
-let closablePopupFunc title (body:(Msg->Unit)->ReactElement) (foot:(Msg->Unit)->ReactElement) extraStyle  =
-        dynamicClosablePopupFunc title (fun dispatch _ -> body dispatch) (fun dispatch _ -> foot dispatch) extraStyle
-
-/// Create the body of a dialog Popup with only text.
-let dialogPopupBodyOnlyText before placeholder dispatch =
-    fun (dialogData : PopupDialogData) ->
-        let goodLabel =
-                getText dialogData
-                |> Seq.toList
-                |> List.tryHead
-                |> function | Some ch when  System.Char.IsLetter ch -> true | Some ch -> false | None -> true
-        div [] [
-            before dialogData
-            Input.text [
-                Input.Props [AutoFocus true; SpellCheck false]
-                Input.Placeholder placeholder
-                Input.OnChange (getTextEventValue >> Some >> SetPopupDialogText >> dispatch)
-            ]
-            span [Style [FontStyle "Italic"; Color "Red"]; Hidden goodLabel] [str "Name must start with a letter"]            
-
-        ]
-
-
-
-
-/// Create the body of a Verilog Editor Popup.
-let dialogVerilogCompBody before placeholder errorDiv errorList showExtraErrors codeToAdd compileButton addButton dispatch =
-    fun (dialogData : PopupDialogData) ->
-        let code = getCode dialogData
-        let linesNo = code |> String.filter (fun ch->ch='\n') |> String.length
-        let goodLabel =
-                getText dialogData
-                |> Seq.toList
-                |> List.tryHead
-                |> function | Some ch when  System.Char.IsLetter ch -> true | Some ch -> false | None -> true
-        
-        let renderCE =
-            ofType<CE,_,_> {CurrentCode=code; ReplaceCode=codeToAdd; Dispatch=dispatch; DialogData=dialogData;Compile=compileButton} 
-        
-        let codeEditorWidth, errorWidth, hide = if showExtraErrors then "56%","38%",false else "96%","0%",true 
-        
-        div [Style [Width "100%"; Display DisplayOptions.Flex;]] [
-            div [Style [Flex "2%"];] []
-            div [Style [Flex codeEditorWidth;]] [
-                before dialogData
-                Input.text [
-                    Input.Props [AutoFocus true; SpellCheck false]
-                    Input.Placeholder placeholder
-                    Input.OnChange (
-                        getTextEventValue >> Some >> SetPopupDialogText >> dispatch
-                        )
-                ]
-                span [Style [FontStyle "Italic"; Color "Red"]; Hidden goodLabel] [str "Name must start with a letter"]
-                br []
-                br []
-                br []
-                p [] [b [] [str "Verilog Code:"]]
-                br []
-                div [ Style [Position PositionOptions.Relative; FontFamily ("ui-monospace,SFMono-Regular,SF Mono,Consolas,Liberation Mono,Menlo,monospace"); FontSize 16; BackgroundColor "#f5f5f5"; OutlineStyle "solid"; OutlineColor "Blue"]] 
-                    [
-                    getLineCounterDiv linesNo
-                    infoHoverableElement
-                    errorDiv
-                    renderCE Seq.empty
-                    ]
-            ]
-            div [Style [Flex "2%"];] []
-            div [Style [Flex "2%"]; Hidden hide] []
-            div [Style [Flex errorWidth]; Hidden hide] 
-                [
-                getErrorTable errorList (addButton dialogData)
-                ]
-        ]
-
-let dialogVerilogErrorsBody errorList =
-    fun (dialogData : PopupDialogData) ->
-        div [] [str <| sprintf "Errors: \n %A" errorList]
-
-/// Create the body of a dialog Popup with only an int.
-let dialogPopupBodyOnlyInt beforeInt intDefault dispatch =
-    intDefault |> Some |> SetPopupDialogInt |> dispatch
-    fun (dialogData : PopupDialogData) ->
-        div [] [
-            beforeInt dialogData
-            br []
-            Input.number [
-                Input.Props [OnPaste preventDefault; Style [Width "60px"]; AutoFocus true]
-                Input.DefaultValue <| sprintf "%d" intDefault
-                Input.OnChange (getIntEventValue >> Some >> SetPopupDialogInt >> dispatch)
-            ]
-        ]
-/// Create the body of a dialog Popup with two ints.
-let dialogPopupBodyTwoInts (beforeInt1,beforeInt2) (intDefault1,intDefault2) (width2:string) dispatch =
-
-    let setPopupTwoInts (whichInt:IntMode, optText) =
-        fun (n:int64) -> (Some n, whichInt, optText) |> SetPopupDialogTwoInts |> dispatch
-
-    setPopupTwoInts (FirstInt,None) (int64 intDefault1)
-    setPopupTwoInts (SecondInt, None) intDefault2 
-
-    fun (dialogData : PopupDialogData) ->
-        div [] [
-            beforeInt1 dialogData
-            br []
-            Input.number [
-                Input.Props [OnPaste preventDefault; Style [Width "60px"]; AutoFocus true]
-                Input.DefaultValue <| sprintf "%d" intDefault1
-                Input.OnChange (getIntEventValue >> int64 >> setPopupTwoInts (FirstInt,None))
-            ]
-            br []
-            beforeInt2 dialogData
-            br []
-            Input.text [
-                Input.Props [OnPaste preventDefault; Style [Width width2]; AutoFocus true]
-                Input.DefaultValue <| sprintf "%d" intDefault2
-                Input.OnChange (fun ev ->
-                    let text = getTextEventValue ev
-                    let n = getInt64EventValue ev
-                    setPopupTwoInts(SecondInt, Some text) n)
-            ]
-        ]
-
-/// Create the body of a dialog Popup with text and two ints.
-let dialogPopupBodyTextAndTwoInts (beforeText, textPlaceholder) (beforeInt1,beforeInt2) (intDefault1,intDefault2) dispatch =
-
-    let setPopupTwoInts (whichInt:IntMode, optText) =
-        fun (n:int64) -> (Some n, whichInt, optText) |> SetPopupDialogTwoInts |> dispatch
-
-    setPopupTwoInts (FirstInt,None) (int64 intDefault1)
-    setPopupTwoInts (SecondInt, None) intDefault2 
-
-    fun (dialogData : PopupDialogData) ->
-        div [] [
-            beforeText dialogData
-            br []
-            Input.text [
-                Input.Props [OnPaste preventDefault; AutoFocus true; SpellCheck false]
-                Input.Placeholder textPlaceholder
-                Input.OnChange (getTextEventValue >> Some >> SetPopupDialogText >> dispatch)
-            ]
-
-            beforeInt1 dialogData
-            br []
-            Input.number [
-                Input.Props [OnPaste preventDefault; Style [Width "60px"]; AutoFocus true]
-                Input.DefaultValue <| sprintf "%d" intDefault1
-                Input.OnChange (getIntEventValue >> int64 >> setPopupTwoInts (FirstInt,None))
-            ]
-            br []
-            beforeInt2 dialogData
-            br []
-            Input.text [
-                Input.Props [OnPaste preventDefault; Style [Width "60px"]; AutoFocus true]
-                Input.DefaultValue <| sprintf "%d" intDefault2
-                Input.OnChange (fun ev ->
-                    let text = getTextEventValue ev
-                    let n = getInt64EventValue ev
-                    setPopupTwoInts(SecondInt, Some text) n)
-            ]
-        ]
-
-<<<<<<< HEAD
-
-=======
->>>>>>> 8ad4e9ba
-/// Create the body of a dialog Popup with both text and int.
-let dialogPopupBodyTextAndInt beforeText placeholder beforeInt intDefault dispatch =
-    
-    intDefault |> Some |> SetPopupDialogInt |> dispatch
-    fun (dialogData : PopupDialogData) ->
-        let goodLabel =
-                getText dialogData
-                |> Seq.toList
-                |> List.tryHead
-                |> function | Some ch when  System.Char.IsLetter ch -> true | Some ch -> false | None -> true
-        div [] [
-            beforeText dialogData
-            Input.text [
-                Input.Props [OnPaste preventDefault; AutoFocus true; SpellCheck false]
-                Input.Placeholder placeholder
-                Input.OnChange (getTextEventValue >> Some >> SetPopupDialogText >> dispatch)
-            ]
-            span [Style [FontStyle "Italic"; Color "Red"]; Hidden goodLabel] [str "Name must start with a letter"]            
-            br []
-            br []
-            beforeInt dialogData
-            br []
-            Input.number [
-                Input.Props [OnPaste preventDefault; Style [Width "60px"]]
-                Input.DefaultValue <| sprintf "%d" intDefault
-                Input.OnChange (getIntEventValue >> Some >> SetPopupDialogInt >> dispatch)
-            ]
-        ]
-
-/// Create the body of a dialog Popup with both text and int.
-let dialogPopupBodyIntAndText beforeText placeholder beforeInt intDefault dispatch =
-    intDefault |> Some |> SetPopupDialogInt |> dispatch
-    fun (dialogData : PopupDialogData) ->
-        div [] [
-            beforeInt dialogData
-            br []
-            Input.number [
-                Input.Props [OnPaste preventDefault; Style [Width "60px"]]
-                Input.DefaultValue <| sprintf "%d" intDefault
-                Input.OnChange (getIntEventValue >> Some >> SetPopupDialogInt >> dispatch)
-            ]
-            br []
-            br []
-            beforeText dialogData
-            Input.text [
-                Input.Props [OnPaste preventDefault; AutoFocus true; SpellCheck false]
-                Input.Placeholder placeholder
-                Input.OnChange (getTextEventValue >> Some >> SetPopupDialogText >> dispatch)
-            ]
-        ]
-
-let makeSourceMenu 
-        (dialog: PopupDialogData)
-        (dispatch: Msg -> Unit) =
-
-    let popupKey =
-        match dialog.MemorySetup with
-        | Some(_,_, key,_) -> key
-        | None -> 
-            printfn "No memory setup"
-            FromData
-
-    let onSelect key  =
-        let n1,n2, _,_ = getMemorySetup dialog 1
-        printfn $"Select {key}"
-        dispatch <| ModelType.SetPopupDialogMemorySetup (Some(n1,n2,key,None))
-
-    let files =
-        FilesIO.readFilesFromDirectoryWithExtn dialog.ProjectPath ".ram"
-        |> List.map (FilesIO.removeExtn ".ram" >> Option.get)
-
-    let inputValidate text =
-         (text = "" || 
-            List.exists ((=) text) files || 
-            not (Seq.forall System.Char.IsLetterOrDigit (text)) || 
-            not (System.Char.IsLetter (char text[0])))
-         |> not
- 
-    let fileEntryBox =
-        let n1,n2, _,_ = getMemorySetup dialog 1
-        match popupKey with
-        | ToFile fName | ToFileBadName fName ->
-            Input.text [
-                Input.Props [Style [MarginLeft "2em"]]
-                Input.DefaultValue fName
-                Input.Placeholder "Enter file name"
-                Input.Color (if inputValidate fName then IsSuccess else IsDanger)
-                Input.OnChange 
-                    (getTextEventValue 
-                    >> (fun newName -> 
-                            let newKey = if inputValidate newName then ToFile newName else ToFileBadName newName
-                            dispatch <| ModelType.SetPopupDialogMemorySetup (Some(n1,n2, newKey,None) ) ) )
-                ]
-        | _ -> str ""
-
-       
-    let existingFiles =
-        List.map FromFile files
-
-    /// Create one item in the drop-down RAM source menu
-    let printSource inList key =
-
-        let hSpace width = span [Style [Display DisplayOptions.InlineBlock; Width width]] []
-
-        let questionIcon = str "\u003F"
-
-        let tip txt =
-            span [
-                    Style [Float FloatOptions.Right]
-                    HTMLAttr.ClassName $"{Tooltip.ClassName} {Tooltip.IsMultiline}"
-                    Tooltip.dataTooltip txt
-                ]
-                [
-                    Text.span [
-                        Modifiers [
-                            Modifier.TextWeight TextWeight.Bold
-                            Modifier.TextColor IsLight
-                            Modifier.BackgroundColor IsPrimary]
-                        Props [
-                            Style [
-                                Display DisplayOptions.InlineBlock
-                                Width "50px"
-                                TextAlign TextAlignOptions.Center]]
-                ] [questionIcon] ]
-
-        let (aWidth,dWidth,_,_) = getMemorySetup dialog 1
-
-        let multiplyTip mType =
-            tip ($"Dout = Addr[{aWidth-1}:{aWidth/2}] * Addr[{aWidth/2-1}:0]. \
-            Multiplication is {mType}." + 
-             (if dWidth < aWidth then 
-                $"The result will be truncated to bits [{dWidth-1}:0] on Dout."
-             else
-                ""))
-
-        match key with
-        | FromData -> [str "Enter data later"]
-        | SignedMultiplier -> [
-            str "Signed multiply"
-            hSpace "30px"
-            multiplyTip "signed"
-            ]
-        | UnsignedMultiplier -> [
-            str "Unsigned multiply "; 
-            hSpace "30px"
-            multiplyTip "unsigned"
-            ]
-        | ToFile _ | ToFileBadName _ -> // not needed - direct write from properties is better
-            [ str "Enter data later - create a new file " ; if inList then str "" else fileEntryBox]
-        | FromFile s -> [str $"{s}.ram"]
-
-    let sources =
-            [
-                FromData
-                SignedMultiplier
-                UnsignedMultiplier
-                //ToFileBadName ""
-            ] @ existingFiles
-
-
-    let isActiveFile key = 
-        match popupKey, key with
-        | ToFile _, ToFile _ -> true
-        | ToFileBadName _,ToFileBadName _ -> true
-        | popup, key -> key = popup
-
-    let menuItem (key) =
-        let react = printSource true key
-        Menu.Item.li
-            [ Menu.Item.IsActive (isActiveFile key)
-              Menu.Item.OnClick (fun _ -> onSelect key) ] react 
-    
-    Dropdown.dropdown [ Dropdown.IsUp; Dropdown.IsHoverable; ]
-        [ Dropdown.trigger [ ]
-            [ Button.button [Button.Color IsPrimary; Button.IsLight] (printSource false popupKey) ]                                
-          Dropdown.menu [Props [Style [Width "300px"] ]]
-            [ Dropdown.content [Props [Style [ZIndex 1000]] ]
-                [ Dropdown.Item.div [ ] [
-                    Menu.menu []
-                        [ Menu.list [] (List.map menuItem sources) ]
-                    ] ] ] ] 
-    
-
-/// Create the body of a memory dialog popup: asks for AddressWidth and
-/// WordWidth, two integers.
-let dialogPopupBodyMemorySetup intDefault dispatch =
-
-    //Some (4, intDefault, FromData, None) 
-    //|> SetPopupDialogMemorySetup |> dispatch
-    fun (dialogData : PopupDialogData) ->
-        let setup =
-            match dialogData.MemorySetup with 
-            | None -> 
-                let setup = getMemorySetup dialogData intDefault
-                dispatch <| SetPopupDialogMemorySetup (Some setup)
-                setup
-            | Some setup ->
-                setup
-        // needed in case getMemorySetup has delivered default values not yet stored
-        if dialogData.MemorySetup <> Some setup then
-            dispatch <| SetPopupDialogMemorySetup (Some setup)
-        let addressWidth, wordWidth, source, errorOpt = setup
-        let dataSetupMess =
-            match source with
-            | FromData -> $"You will be able to set up memory content later from the component Properties menu"
-            | FromFile x -> $"Memory content is fixed by the '{x}.ram' file in the project directory"
-            | ToFile x -> $"You will be able to set up memory content later from the component Properties menu, \
-                            it will be written to the '{x}.ram file in the project directory"
-            | ToFileBadName x -> ""
-            | _ -> "Memory initial data is determined by the requested multiplication"
-        div [] [
-            str $"How many bits should be used to address the data in memory?"
-            br [];
-            str <| sprintf "%d bits yield %d memory locations." addressWidth (pow2int64 addressWidth)
-            br []; br []
-            Input.number [
-                Input.Props [OnPaste preventDefault; Style [Width "60px"] ; AutoFocus true]
-                Input.DefaultValue (sprintf "%d" addressWidth)
-                Input.OnChange (getIntEventValue >> fun newAddrWidth ->
-                    Some (newAddrWidth, wordWidth, source, None) 
-                    |> SetPopupDialogMemorySetup |> dispatch
-                )
-            ]
-            br []
-            br []
-            str "How many bits should each memory word contain?"
-            br []; br [];
-            Input.number [
-                Input.Props [OnPaste preventDefault; Style [Width "60px"]]
-                Input.DefaultValue (sprintf "%d" wordWidth)
-                Input.OnChange (getIntEventValue >> fun newWordWidth ->
-                    Some (addressWidth, newWordWidth, source, None) 
-                    |> SetPopupDialogMemorySetup |> dispatch
-                )
-            ]
-            br []
-            br []
-            makeSourceMenu dialogData dispatch
-            br []
-            br []
-            str dataSetupMess
-            br []
-            match errorOpt with
-            | Some msg -> div [Style [Color "red"]] [ str msg]
-            | _ -> br []
-
-        ]
-
-/// Popup with an input textbox and two buttons.
-/// The text is reflected in Model.PopupDialogText.
-let dialogPopup title body buttonText buttonAction isDisabled extraStyle dispatch =
-    let foot =
-        fun (dialogData : PopupDialogData) ->
-            Level.level [ Level.Level.Props [ Style [ Width "100%" ] ] ] [
-                Level.left [] []
-                Level.right [] [
-                    Level.item [] [
-                        Button.button [
-                            Button.Color IsLight
-                            Button.OnClick (fun _ -> 
-                                dispatch ClosePopup
-                                dispatch FinishUICmd) //In case user presses cancel on 'rename sheet' popup
-                        ] [ str "Cancel" ]
-                    ]
-                    Level.item [] [
-                        Button.button [
-                            Button.Disabled (isDisabled dialogData)
-                            Button.Color IsPrimary
-                            Button.OnClick (fun _ -> buttonAction dialogData)
-                        ] [ str buttonText ]
-                    ]
-                ]
-            ]
-    dynamicClosablePopup title body foot extraStyle dispatch
-
-/// Popup with an input textbox and two buttons.
-/// The text is reflected in Model.PopupDialogText.
-let dialogVerilogPopup title body noErrors showingExtraInfo saveButtonAction moreInfoButton isDisabled extraStyle dispatch =
-    let foot =
-        fun (dialogData : PopupDialogData) ->
-            let compileButtonText = 
-                if noErrors then "Compiled" 
-                elif showingExtraInfo then "Hide Info"
-                else "More Info" 
-            let compileButtonColor = if noErrors then IsInfo else IsDanger
-            Level.level [ Level.Level.Props [ Style [ Width "100%" ] ] ] [
-                Level.left [] []
-                Level.right [] [
-                    Level.item [] [
-                        Button.button [
-                            Button.Color IsLight
-                            Button.OnClick (fun _ -> 
-                                dispatch ClosePopup
-                                dispatch FinishUICmd) //In case user presses cancel on 'rename sheet' popup
-                        ] [ str "Cancel" ]
-                    ]
-                    Level.item [] [
-                        Button.button [
-                            Button.Disabled (noErrors)
-                            Button.Color compileButtonColor
-                            Button.OnClick (fun _ -> moreInfoButton dialogData)
-                        ] [ str compileButtonText ]
-                    ]
-                    Level.item [] [
-                        Button.button [
-                            Button.Disabled (isDisabled dialogData)
-                            Button.Color IsPrimary
-                            Button.OnClick (fun _ -> saveButtonAction dialogData)
-                        ] [ str "Save" ]
-                    ]
-                ]
-            ]
-    dynamicClosablePopup title body foot extraStyle dispatch
-
-/// A static confirmation popup.
-let confirmationPopup title body buttonText buttonAction dispatch =
-    let foot =
-        Level.level [ Level.Level.Props [ Style [ Width "100%" ] ] ] [
-            Level.left [] []
-            Level.right [] [
-                Level.item [] [
-                    Button.button [
-                        Button.Color IsLight
-                        Button.OnClick (fun _ -> dispatch ClosePopup)
-                    ] [ str "Cancel" ]
-                ]
-                Level.item [] [
-                    Button.button [
-                        Button.Color IsPrimary
-                        Button.OnClick buttonAction
-                    ] [ str buttonText ]
-                ]
-            ]
-        ]
-    closablePopup title body foot [] dispatch
-
-/// A static choice dialog popup returning the popup function
-let choicePopupFunc 
-        title 
-        (body:(Msg->Unit)->ReactElement) 
-        buttonTrueText 
-        buttonFalseText 
-        (buttonAction: bool -> (Msg->Unit) -> Browser.Types.MouseEvent -> Unit) =
-    let foot dispatch =
-        Level.level [ Level.Level.Props [ Style [ Width "100%" ] ] ] [
-            Level.left [] []
-            Level.right [] [
-                Level.item [] [
-                    Button.button [
-                        Button.Color IsLight
-                        Button.OnClick (buttonAction false dispatch)
-                    ] [ str buttonFalseText ]
-                ]
-                Level.item [] [
-                    Button.button [
-                        Button.Color IsPrimary
-                        Button.OnClick (buttonAction true dispatch)
-                    ] [ str buttonTrueText ]
-                ]
-            ]
-        ]
-    closablePopupFunc title body foot []
-
-/// A static choice dialog popup.
-let choicePopup title (body:ReactElement) buttonTrueText buttonFalseText (buttonAction: bool -> Browser.Types.MouseEvent -> Unit) dispatch =
-    let popup = choicePopupFunc title (fun _ -> body) buttonTrueText buttonFalseText (fun bool dispatch-> buttonAction bool)
-    dispatch <| ShowPopup popup
-
-/// a popup diaplysing a progress bar
-let progressPopup (legend: Model -> PopupProgress -> ReactElement) (model: Model) (dispatch: Msg->Unit) =
-    let extraStyle = []
-    let pp = Option.get model.PopupDialogData.Progress
-    let body _ _ =  
-        div [] [
-            legend model pp
-            Fulma.Progress.progress [Progress.Value pp.Value; Progress.Max pp.Max; Progress.Color Color.IsPrimary ] []
-        ]
-    let foot _ _ = div [] []
-    let close dispatch _ = 
-        dispatch <| SetPopupProgress None
-    buildPopup pp.Title body foot close extraStyle dispatch model.PopupDialogData
-    
-
-let simulationLegend (model:Model) (pp: PopupProgress) =
-    match model.CurrentStepSimulationStep with
-    | Some (Ok simData) ->
-        let speed = pp.Speed
-        str <| $"simulation speed: %6.0f{speed} component-clocks / ms"
-    | _ -> div [] []
-
-
-/// Display popup, if any is present.
-/// A progress popup, if present, overrides any other active popup.
-let viewPopup model dispatch =
-    match model.PopupDialogData.Progress, model.PopupViewFunc with
-    | None, None -> div [] []
-    | Some amount, _ ->
-        progressPopup simulationLegend model dispatch
-    | None, Some popup -> popup dispatch model.PopupDialogData 
-
-
-
-let viewInfoPopup dispatch =
-    let makeH h =
-        Text.span [ Modifiers [
-            Modifier.TextSize (Screen.Desktop, TextSize.Is6)
-            Modifier.TextWeight TextWeight.Bold
-        ] ] [str h; br []]
-    let styledSpan styles txt = span [Style styles] [str <| txt]
-    let bSpan txt = styledSpan [FontWeight "bold"] txt
-    let iSpan txt = styledSpan [FontStyle "italic"] txt
-    let tSpan txt = span [] [str txt]
-
-    let title = "ISSIE: Interactive Schematic Simulator and Integrated Editor"
-
-    let about = div [] [
-        makeH "Version"
-        str Version.VersionString
-        br []; br []
-        makeH "Acknowledgments"
-        str "ISSIE was created by Marco Selvatici (EIE 3rd year) as his BEng final year project. \
-             The waveform viewer was created \
-             by Edoardo Santi (EEE 3rd year) during Summer UROP work. The new schematic editor \
-             was written as 2021 coursework by HLP students in EEE, \
-             and particularly Team 4. The new editor was integrated and the application enhanced \
-             by Jo Merrick (EIE 3rd year) for her BEng final year project."
-        br []; br [] 
-        makeH "Technology"
-        Text.span [] [
-            str "ISSIE is written in "
-            a [OnClick <| openInBrowser "https://fsharp.org/"] [str "F#"] 
-            str " compiled to Javascript by "
-            a [OnClick <| openInBrowser "https://fable.io/"] [str "FABLE"]
-            str " and running under the "
-            a [OnClick <| openInBrowser "https://www.electronjs.org/"] [str "Electron"]
-            str " framework" 
-            ]    
-        ]
-
-    let intro = div [] [
-        str "Issie designs are made of one or more sheets. Each sheet contains components and Input and Output Connectors. \
-        If you have a single sheet that is your complete design. Otherwise any \
-        sheet can include as a single component the hardware defined in another sheet by adding a 'custom component' \
-        from the My Project section of the Catalog. \
-        Multiple copies of other sheets can be added in this way. \
-        Top-level sheets which are not used as subsheets are bolded on the sheet menu." 
-        br []; br []
-        str "Issie has two types of simulation: The Simulation Tab is used mainly for combinational logic and simple clocked logic: \
-        the top 'Waveforms >>' button works with clocked circuits and displays waveforms. Use whichever works for you." 
-        br []; br [];
-        str "In Issie all clocked components use the same clock signal Clk. \
-        Clk connections are not shown: all Clk ports are
-        automatically connected together. In the waveform display active clock edges, 1 per clock cycle, are indicated \
-        by vertical lines through the waveforms. The clock waveform has two edges for each clock cycle and is not shown."
-        br []  ; br [];  
-        button 
-            [OnClick <| openInBrowser "https://github.com/tomcl/ISSIE"] 
-            [ str "See the Issie Github Repo for more information"]
-        br [] ; br [] ]
-
-    let bugReport = 
-        let oTextList txtL = Content.content [] [Content.Ol.ol [] (List.map (fun txt -> li [] [str txt]) txtL)]
-        div [] [
-            str
-                "If you think Issie is not working it is very helpful if you can give us details: we usually answer \
-                and fix bugs, if they exist, very quickly. Before you contact us, look at the list below and answer as much \
-                as possible to make your Bug Report (sometimes it is not all possible, send what you can)."
-            oTextList 
-                [
-                    "Which version of Issie (Info tab, About Issie)"
-                    "Which platform (Windows, Macos)"    
-                    "What did you do that led to unexpected behaviour?"   
-                    "What result did you expect?"   
-                    "What result did you get?"   
-                    "What project files caused this, the top-level sheet? Enclose project as zipped file \
-                    deleting the maybe large backup directory when you zip."   
-                    "If you can reproduce the bug yourself, try opening dev tools (Ctrl-Shift-I). You can do this after the bug happens. 2/3 \
-                    of problems result in error messages displayed there. Screenshot the error and its backtrace and send it."   
-                    "What precise actions (if you know them) led to the bug after loading this project"
-                ]
-            ]
-    let keyOf2 s1 s2 = span [] [bSpan s1; tSpan " + "; bSpan s2]
-    let keyOf3 s1 s2 s3 = span [] [bSpan s1; tSpan " + "; bSpan s2 ; tSpan " + "; bSpan s3]
-    let rule = hr [Style [MarginTop "0.5em"; MarginBottom "0.5em"]]
-    let keys = div [] [
-        makeH "Keyboard & mouse gesture shortcuts - also available on top menus"
-        span [Style [FontStyle "Italic"]] [str "On Mac use Cmd instead of Ctrl."]
-        ul [] [
-            li [] [rule; tSpan "Save: "; keyOf2 "Ctrl" "S"; rule]
-            li [] [tSpan "Select all: " ; keyOf2  "Ctrl" "A"]
-            li [] [tSpan "Copy selected diagram items: " ; keyOf2  "Ctrl" "C"]
-            li [] [tSpan "Paste diagram items: " ; keyOf2  "Ctrl" "V"; rule]
-            li [] [tSpan "Undo last diagram action: " ; keyOf2  "Ctrl" "Z"]
-            li [] [tSpan "Redo last diagram action: " ; keyOf2  "Ctrl" "Y"; rule]
-            li [] [tSpan "Zoom application in: " ; keyOf3  "Ctrl" "Shift" "="]
-            li [] [tSpan "Zoom application out: " ; keyOf3  "Ctrl" "Shift" "-"; rule]
-            li [] [tSpan "Zoom canvas in/out: " ; keyOf2  "Ctrl" "MouseWheel"]
-            li [] [tSpan "Zoom canvas in: " ; keyOf2  "Shift" "="]
-            li [] [tSpan "Zoom canvas out: " ; keyOf2  "Shift" "-"; rule]
-            li [] [tSpan "Zoom circuit to fit screen: " ; keyOf2  "Ctrl" "W"]
-            li [] [tSpan "Scroll (mouse): " ; keyOf2 "Shift" "Left-Click"; bSpan " on canvas and drag"]
-            li [] [tSpan "Scroll (touch-pad): " ; bSpan "Two-finger scrolling on touchpad"]
-            li [] [tSpan "Scroll (touch-screen): " ; bSpan "One-finger drag on screen"]
-        ] ]
-    let body (dialogData:PopupDialogData) =
-        
-        let tab = dialogData.Int
-
-        div [] [
-            Tabs.tabs 
-                [ Tabs.IsFullWidth
-                  Tabs.IsBoxed ]
-                [ Tabs.tab [ Tabs.Tab.IsActive (tab = Some 0) ]
-                    [ a [ OnClick (fun _ -> dispatch <| SetPopupDialogInt (Some 0)) ]
-                    [ str "About Issie" ] ]
-                  Tabs.tab [ Tabs.Tab.IsActive (tab = Some 2) ]
-                    [ a [ OnClick (fun _ -> dispatch <| SetPopupDialogInt (Some 2)) ]
-                    [ str "Introduction" ] ]  
-                  Tabs.tab [ Tabs.Tab.IsActive (tab = Some 1) ]
-                    [ a [ OnClick (fun _ -> dispatch <| SetPopupDialogInt (Some 1)) ]
-                    [ str "Keyboard Shortcuts" ] ]
-                  Tabs.tab [ Tabs.Tab.IsActive (tab = Some 3) ]
-                    [ a [ OnClick (fun _ -> dispatch <| SetPopupDialogInt (Some 3)) ]
-                    [ str "Bug Reports" ] ] ]
-
-            match tab with
-            | Some 0 -> about
-            | Some 1 -> keys
-            | Some 2 -> intro
-            | Some 3 -> bugReport
-            | _ -> dispatch <| SetPopupDialogInt (Some 0)
-        ]
-
-    let foot _ = div [] []
-    dynamicClosablePopup title body foot [Width 800] dispatch
-
+(*
+    PopupView.fs
+
+    This module provides a handy interface to create popups and notifications.
+    Popups and notifications appear similar, but are actually quite different:
+    - Model.Popup is a function that takes a STRING and produces a ReactElement.
+    - Model.Notifications are a functions that take DISPATCH and produce a
+      ReactElement.
+    This means that at the moment of creation, a popup must already have the
+    dispatch function, while the notification does not. This, in turn, means
+    that notifications can be created from messages dispatched by JS code.
+*)
+
+
+(*
+
+Popups must be careful in handling internal state because this cannot be updated by
+dispatch as would be expected.
+
+viewpopup model ->
+model.Popup model.PopupDialogData -> (PopupDialogData contains memory setup data (widths) but not memory component data)
+
+model.Popup <-- 
+    unclosablePopup maybeTitle (body memoryEditorData) maybeFoot extraStyle
+        (from showMemoryEditorPopup maybeTitle body maybeFoot extraStyle dispatch)
+
+        Here body contains the relevant state and is generated from:
+
+        let openMemoryEditor memory compId model dispatch : unit =
+        ....
+        let body = makeEditor memory compId model dispatch
+        ....
+        showMemoryEditorPopup (Some title) body (Some foot) popupExtraStyle dispatch
+
+
+Although showPopup
+
+*)
+
+module PopupView
+
+
+
+//====================================================================//
+
+open Fulma
+open Fulma.Extensions.Wikiki
+open VerilogTypes
+open Fable.Core
+open Fable.Core.JsInterop
+open Fable.React
+open Fable.React.Props
+open Browser.Types
+open ElectronAPI
+
+open JSHelpers
+open Helpers
+open ModelType
+open CommonTypes
+open EEExtensions
+open Sheet.SheetInterface
+open CodeEditorHelpers
+open System
+
+
+[<Emit("clipboard.writeText($0,'selection')")>]
+let copyToClipboard (text:string) : unit = jsNative
+
+[<Emit("import {clipboard} from \"electron\"")>]
+let importClipboard : unit = jsNative
+
+importClipboard
+
+
+/////////////////////   CODE EDITOR CLASS  /////////////////////////
+// Basically: a code editor rendered by a code editor class
+// Class is needed to keep track of the state -> mouse keeps track of its location on value change
+// codeEditor react element is used to store the code into PopupDialogData.Code
+// Code Highlighting is done automatically by PrismJS 
+
+importSideEffects "./prism.css"
+
+let inline codeEditor (props : CodeEditorProps list) (elems : ReactElement list) : ReactElement =
+    ofImport "default" "react-simple-code-editor" (keyValueList CaseRules.LowerFirst props) elems
+
+importSideEffects "prismjs/components/prism-clike"
+
+type CEProps =
+    { CurrentCode : string
+      ReplaceCode : string
+      Dispatch : (Msg -> unit)
+      DialogData: PopupDialogData
+      Compile: (PopupDialogData -> Unit)}
+    //   Compile : (string -> PopupDialogData -> ReactElement)}
+type CEState = { code: string; }
+
+type CE (props) =
+    inherit Component<CEProps, CEState> (props)
+    
+    do base.setInitState({ code = "module NAME();\n  // Write your IO Port Declarations here\n  \n  \n  \n  // Write your Assignments here\n  \n  \n  \nendmodule" })
+
+
+    // override this.shouldComponentUpdate (nextProps,nextState) =
+    //     match (props.NewBox = props.Box && props.NewBox <> "") with
+    //     |true -> false
+    //     |false -> true
+
+    override this.componentDidUpdate (prevProps,prevState) =
+        match (props.ReplaceCode <> "" && prevProps.ReplaceCode = "") with
+        |true -> 
+            this.setState(fun s _-> {s with code = props.ReplaceCode} )
+            props.Dispatch <| SetPopupDialogCode (Some props.ReplaceCode)
+            props.Compile {props.DialogData with VerilogCode=Some props.ReplaceCode}
+        |false -> ()
+
+    override this.render () =
+            codeEditor [
+                    CodeEditorProps.Placeholder ("Start Writing your Verilog Code here..."); 
+                    CodeEditorProps.Value ((sprintf "%s" this.state.code)); 
+                    OnValueChange (fun txt -> 
+                        (this.setState (fun s p -> {s with code=txt}))
+                        props.Dispatch <| SetPopupDialogCode (Some txt)
+                        props.Compile {props.DialogData with VerilogCode=Some txt}
+                    )             
+                    Highlight (fun code -> Prism.highlight(code,language));]
+                    []
+
+//////////////////////////////////////////////////////////////////////
+
+
+//=======//
+//HELPERS//
+//=======//
+
+let openInBrowser url =
+    (fun _ -> Electron.Electron.electron.shell.openExternal url |> ignore)
+
+let extractLabelBase (text:string) : string =
+    text.ToUpper()
+    |> Seq.takeWhile (fun ch -> ch <> '(')
+    |> Seq.filter (fun ch -> System.Char.IsLetterOrDigit ch || ch = '_')
+    |> Seq.map (fun ch -> ch.ToString())
+    |> String.concat ""
+
+let formatLabelAsBus (width:int) (text:string) =
+    let text' = extractLabelBase text
+    match width with
+    | 1 -> text'
+    | _ -> sprintf "%s(%d:%d)" (text'.ToUpper()) (width-1) 0
+   
+
+let formatLabelFromType compType (text:string) =
+    let text' = extractLabelBase text
+    match compType with
+    | Input1 (1, _) | Output 1 -> text'
+    | _ -> text'
+
+
+let formatLabel (comp:Component) (text:string) =
+    formatLabelFromType comp.Type (text:string)
+
+// TODO: removed formatLabel for now
+let setComponentLabel model (sheetDispatch) (comp:Component) (text:string) =
+    // let label = formatLabel comp text
+    let label = text.ToUpper() // TODO
+
+    model.Sheet.ChangeLabel sheetDispatch (ComponentId comp.Id) label
+    //model.Diagram.EditComponentLabel comp.Id label
+
+
+
+//========//
+// Popups //
+//========//
+
+let preventDefault (e: Browser.Types.ClipboardEvent) = e.preventDefault()
+
+let getText (dialogData : PopupDialogData) =
+    Option.defaultValue "" dialogData.Text
+
+let getCode (dialogData : PopupDialogData) =
+    Option.defaultValue "" dialogData.VerilogCode
+
+
+let getErrorList (dialogData : PopupDialogData) =
+    dialogData.VerilogErrors
+
+let getInt (dialogData : PopupDialogData) =
+    Option.defaultValue 1 dialogData.Int
+
+let getInt2 (dialogData : PopupDialogData) : int64 =
+    Option.defaultValue 0L dialogData.Int2
+
+let getMemorySetup (dialogData : PopupDialogData) wordWidthDefault =
+    Option.defaultValue (4,wordWidthDefault,FromData,None) dialogData.MemorySetup
+
+let getMemoryEditor (dialogData : PopupDialogData) =
+    Option.defaultValue
+        { Address = None; OnlyDiff = false; NumberBase = Hex ; Start = 0L}
+        dialogData.MemoryEditorData
+
+/// Unclosable popup.
+let unclosablePopup maybeTitle (body:ReactElement) (maybeFoot: ReactElement option) extraStyle =
+    fun dispatch  ->
+        let propStyle extraStyle  = Props [Style (UserSelect UserSelectOptions.None :: extraStyle)]
+        let head =
+            match maybeTitle with
+            | None -> div [] []
+            | Some title -> Modal.Card.head [propStyle []] [ Modal.Card.title [] [ str title ] ]
+        let foot =
+            match maybeFoot with
+            | None -> div [] []
+            | Some foot -> Modal.Card.foot [] [ foot ]
+        Modal.modal [ Modal.IsActive true ] [
+            Modal.background [] []
+            Modal.Card.card [Props [Style  extraStyle]] [
+                head
+                Modal.Card.body [Props [Style [UserSelect UserSelectOptions.None]]] [ body ]
+                foot
+            ]
+        ]
+
+let noDispatch (react: ReactElement) =
+    fun (_dispatch: Msg->Unit) -> react
+
+let mapNoDispatch (optReact: ReactElement option) =
+    Option.map noDispatch optReact
+
+let showMemoryEditorPopup maybeTitle body maybeFoot extraStyle dispatch =
+    fun _ dialogData->
+        let memoryEditorData = getMemoryEditor dialogData
+        unclosablePopup maybeTitle (body memoryEditorData) maybeFoot extraStyle dispatch
+    |> ShowPopup |> dispatch
+
+let private buildPopup title body foot close extraStyle =
+    fun (dispatch:Msg->Unit) (dialogData : PopupDialogData) ->
+        Modal.modal [ Modal.IsActive true; Modal.CustomClass "modal1"] [
+            Modal.background [ Props [ OnClick (close dispatch)]] []
+            Modal.Card.card [ Props [
+                Style ([
+                    OverflowY OverflowOptions.Auto
+                    OverflowX OverflowOptions.Visible
+                    UserSelect UserSelectOptions.None
+                    ] @ extraStyle)
+                ] ] [
+                Modal.Card.head [] [
+                    Modal.Card.title [] [ str title ]
+                    Delete.delete [ Delete.OnClick (close dispatch) ] []
+                ]
+                Modal.Card.body [Props [Style [ OverflowY OverflowOptions.Visible ;OverflowX OverflowOptions.Visible]]] [ body dispatch dialogData ]
+                Modal.Card.foot [] [ foot dispatch dialogData ]
+            ]
+        ]
+
+/// Body and foot are functions that take a string of text and produce a
+/// reactElement. The meaning of the input string to those functions is the
+/// content of PopupDialogText (i.e. in a dialog popup, the string is the
+/// current value of the input box.).
+let private dynamicClosablePopup title (body:PopupDialogData -> ReactElement) (foot: PopupDialogData -> ReactElement) (extraStyle: CSSProp list) (dispatch: Msg->Unit) =
+    buildPopup title (fun _ -> body) (fun _ -> foot) (fun dispatch _ -> dispatch ClosePopup) extraStyle
+    |> ShowPopup |> dispatch
+
+/// As dynamicClosablePopup but accept functions of dispatch and return the popup function
+let private dynamicClosablePopupFunc title body foot extraStyle =
+        buildPopup title body foot (fun dispatch _ -> dispatch ClosePopup) extraStyle
+
+/// Popup to track progress of some long operation. Progress is captured via two dialog integers, current and max number.
+/// Typically the number is number of steps.
+/// The popup display is controlled by model.PopupDialog integers. Progress model updates must change these.
+let dynamicProgressPopupFunc title (cancel: (Msg -> Unit) -> Unit) =
+    let body (dispatch:Msg->Unit) (dialog:PopupDialogData) =
+        let n = Option.defaultValue 0 dialog.Int        
+        Progress.progress
+            [   Progress.Color IsSuccess
+                Progress.Value n
+                Progress.Max (int (Option.defaultValue 100L (dialog.Int2))) ]
+            [ str $"{n}"]
+
+    let foot (dispatch:Msg->Unit) (dialog:PopupDialogData) =
+        Level.level [ Level.Level.Props [ Style [ Width "100%" ] ] ] [
+            Level.left [] []
+            Level.right [] [
+                Level.item [] [
+                    Button.button [
+                        Button.Color IsLight
+                        Button.OnClick (fun _ -> 
+                            cancel dispatch
+                            dispatch ClosePopup)
+                    ] [ str "Cancel" ]
+                ]
+            ]
+        ]
+        
+    buildPopup title body foot (fun dispatch _ -> dispatch ClosePopup) []
+
+/// Create a popup and add it to the page. Body and foot are static content.
+/// Can be closed by the ClosePopup message.
+let closablePopup title body foot extraStyle dispatch =
+    dynamicClosablePopup title (fun _ -> body) (fun _ -> foot) extraStyle dispatch
+
+/// As closablePopup but accept functions and return the popup function
+/// Can be closed by the ClosePopup message.
+let closablePopupFunc title (body:(Msg->Unit)->ReactElement) (foot:(Msg->Unit)->ReactElement) extraStyle  =
+        dynamicClosablePopupFunc title (fun dispatch _ -> body dispatch) (fun dispatch _ -> foot dispatch) extraStyle
+
+/// Create the body of a dialog Popup with only text.
+let dialogPopupBodyOnlyText before placeholder dispatch =
+    fun (dialogData : PopupDialogData) ->
+        let goodLabel =
+                getText dialogData
+                |> Seq.toList
+                |> List.tryHead
+                |> function | Some ch when  System.Char.IsLetter ch -> true | Some ch -> false | None -> true
+        div [] [
+            before dialogData
+            Input.text [
+                Input.Props [AutoFocus true; SpellCheck false]
+                Input.Placeholder placeholder
+                Input.OnChange (getTextEventValue >> Some >> SetPopupDialogText >> dispatch)
+            ]
+            span [Style [FontStyle "Italic"; Color "Red"]; Hidden goodLabel] [str "Name must start with a letter"]            
+
+        ]
+
+
+
+
+/// Create the body of a Verilog Editor Popup.
+let dialogVerilogCompBody before placeholder errorDiv errorList showExtraErrors codeToAdd compileButton addButton dispatch =
+    fun (dialogData : PopupDialogData) ->
+        let code = getCode dialogData
+        let linesNo = code |> String.filter (fun ch->ch='\n') |> String.length
+        let goodLabel =
+                getText dialogData
+                |> Seq.toList
+                |> List.tryHead
+                |> function | Some ch when  System.Char.IsLetter ch -> true | Some ch -> false | None -> true
+        
+        let renderCE =
+            ofType<CE,_,_> {CurrentCode=code; ReplaceCode=codeToAdd; Dispatch=dispatch; DialogData=dialogData;Compile=compileButton} 
+        
+        let codeEditorWidth, errorWidth, hide = if showExtraErrors then "56%","38%",false else "96%","0%",true 
+        
+        div [Style [Width "100%"; Display DisplayOptions.Flex;]] [
+            div [Style [Flex "2%"];] []
+            div [Style [Flex codeEditorWidth;]] [
+                before dialogData
+                Input.text [
+                    Input.Props [AutoFocus true; SpellCheck false]
+                    Input.Placeholder placeholder
+                    Input.OnChange (
+                        getTextEventValue >> Some >> SetPopupDialogText >> dispatch
+                        )
+                ]
+                span [Style [FontStyle "Italic"; Color "Red"]; Hidden goodLabel] [str "Name must start with a letter"]
+                br []
+                br []
+                br []
+                p [] [b [] [str "Verilog Code:"]]
+                br []
+                div [ Style [Position PositionOptions.Relative; FontFamily ("ui-monospace,SFMono-Regular,SF Mono,Consolas,Liberation Mono,Menlo,monospace"); FontSize 16; BackgroundColor "#f5f5f5"; OutlineStyle "solid"; OutlineColor "Blue"]] 
+                    [
+                    getLineCounterDiv linesNo
+                    infoHoverableElement
+                    errorDiv
+                    renderCE Seq.empty
+                    ]
+            ]
+            div [Style [Flex "2%"];] []
+            div [Style [Flex "2%"]; Hidden hide] []
+            div [Style [Flex errorWidth]; Hidden hide] 
+                [
+                getErrorTable errorList (addButton dialogData)
+                ]
+        ]
+
+let dialogVerilogErrorsBody errorList =
+    fun (dialogData : PopupDialogData) ->
+        div [] [str <| sprintf "Errors: \n %A" errorList]
+
+/// Create the body of a dialog Popup with only an int.
+let dialogPopupBodyOnlyInt beforeInt intDefault dispatch =
+    intDefault |> Some |> SetPopupDialogInt |> dispatch
+    fun (dialogData : PopupDialogData) ->
+        div [] [
+            beforeInt dialogData
+            br []
+            Input.number [
+                Input.Props [OnPaste preventDefault; Style [Width "60px"]; AutoFocus true]
+                Input.DefaultValue <| sprintf "%d" intDefault
+                Input.OnChange (getIntEventValue >> Some >> SetPopupDialogInt >> dispatch)
+            ]
+        ]
+/// Create the body of a dialog Popup with two ints.
+let dialogPopupBodyTwoInts (beforeInt1,beforeInt2) (intDefault1,intDefault2) (width2:string) dispatch =
+
+    let setPopupTwoInts (whichInt:IntMode, optText) =
+        fun (n:int64) -> (Some n, whichInt, optText) |> SetPopupDialogTwoInts |> dispatch
+
+    setPopupTwoInts (FirstInt,None) (int64 intDefault1)
+    setPopupTwoInts (SecondInt, None) intDefault2 
+
+    fun (dialogData : PopupDialogData) ->
+        div [] [
+            beforeInt1 dialogData
+            br []
+            Input.number [
+                Input.Props [OnPaste preventDefault; Style [Width "60px"]; AutoFocus true]
+                Input.DefaultValue <| sprintf "%d" intDefault1
+                Input.OnChange (getIntEventValue >> int64 >> setPopupTwoInts (FirstInt,None))
+            ]
+            br []
+            beforeInt2 dialogData
+            br []
+            Input.text [
+                Input.Props [OnPaste preventDefault; Style [Width width2]; AutoFocus true]
+                Input.DefaultValue <| sprintf "%d" intDefault2
+                Input.OnChange (fun ev ->
+                    let text = getTextEventValue ev
+                    let n = getInt64EventValue ev
+                    setPopupTwoInts(SecondInt, Some text) n)
+            ]
+        ]
+
+/// Create the body of a dialog Popup with text and two ints.
+let dialogPopupBodyTextAndTwoInts (beforeText, textPlaceholder) (beforeInt1,beforeInt2) (intDefault1,intDefault2) dispatch =
+
+    let setPopupTwoInts (whichInt:IntMode, optText) =
+        fun (n:int64) -> (Some n, whichInt, optText) |> SetPopupDialogTwoInts |> dispatch
+
+    setPopupTwoInts (FirstInt,None) (int64 intDefault1)
+    setPopupTwoInts (SecondInt, None) intDefault2 
+
+    fun (dialogData : PopupDialogData) ->
+        div [] [
+            beforeText dialogData
+            br []
+            Input.text [
+                Input.Props [OnPaste preventDefault; AutoFocus true; SpellCheck false]
+                Input.Placeholder textPlaceholder
+                Input.OnChange (getTextEventValue >> Some >> SetPopupDialogText >> dispatch)
+            ]
+
+            beforeInt1 dialogData
+            br []
+            Input.number [
+                Input.Props [OnPaste preventDefault; Style [Width "60px"]; AutoFocus true]
+                Input.DefaultValue <| sprintf "%d" intDefault1
+                Input.OnChange (getIntEventValue >> int64 >> setPopupTwoInts (FirstInt,None))
+            ]
+            br []
+            beforeInt2 dialogData
+            br []
+            Input.text [
+                Input.Props [OnPaste preventDefault; Style [Width "60px"]; AutoFocus true]
+                Input.DefaultValue <| sprintf "%d" intDefault2
+                Input.OnChange (fun ev ->
+                    let text = getTextEventValue ev
+                    let n = getInt64EventValue ev
+                    setPopupTwoInts(SecondInt, Some text) n)
+            ]
+        ]
+
+/// Create the body of a dialog Popup with both text and int.
+let dialogPopupBodyTextAndInt beforeText placeholder beforeInt intDefault dispatch =
+    
+    intDefault |> Some |> SetPopupDialogInt |> dispatch
+    fun (dialogData : PopupDialogData) ->
+        let goodLabel =
+                getText dialogData
+                |> Seq.toList
+                |> List.tryHead
+                |> function | Some ch when  System.Char.IsLetter ch -> true | Some ch -> false | None -> true
+        div [] [
+            beforeText dialogData
+            Input.text [
+                Input.Props [OnPaste preventDefault; AutoFocus true; SpellCheck false]
+                Input.Placeholder placeholder
+                Input.OnChange (getTextEventValue >> Some >> SetPopupDialogText >> dispatch)
+            ]
+            span [Style [FontStyle "Italic"; Color "Red"]; Hidden goodLabel] [str "Name must start with a letter"]            
+            br []
+            br []
+            beforeInt dialogData
+            br []
+            Input.number [
+                Input.Props [OnPaste preventDefault; Style [Width "60px"]]
+                Input.DefaultValue <| sprintf "%d" intDefault
+                Input.OnChange (getIntEventValue >> Some >> SetPopupDialogInt >> dispatch)
+            ]
+        ]
+
+/// Create the body of a dialog Popup with both text and int.
+let dialogPopupBodyIntAndText beforeText placeholder beforeInt intDefault dispatch =
+    intDefault |> Some |> SetPopupDialogInt |> dispatch
+    fun (dialogData : PopupDialogData) ->
+        div [] [
+            beforeInt dialogData
+            br []
+            Input.number [
+                Input.Props [OnPaste preventDefault; Style [Width "60px"]]
+                Input.DefaultValue <| sprintf "%d" intDefault
+                Input.OnChange (getIntEventValue >> Some >> SetPopupDialogInt >> dispatch)
+            ]
+            br []
+            br []
+            beforeText dialogData
+            Input.text [
+                Input.Props [OnPaste preventDefault; AutoFocus true; SpellCheck false]
+                Input.Placeholder placeholder
+                Input.OnChange (getTextEventValue >> Some >> SetPopupDialogText >> dispatch)
+            ]
+        ]
+
+let makeSourceMenu 
+        (dialog: PopupDialogData)
+        (dispatch: Msg -> Unit) =
+
+    let popupKey =
+        match dialog.MemorySetup with
+        | Some(_,_, key,_) -> key
+        | None -> 
+            printfn "No memory setup"
+            FromData
+
+    let onSelect key  =
+        let n1,n2, _,_ = getMemorySetup dialog 1
+        printfn $"Select {key}"
+        dispatch <| ModelType.SetPopupDialogMemorySetup (Some(n1,n2,key,None))
+
+    let files =
+        FilesIO.readFilesFromDirectoryWithExtn dialog.ProjectPath ".ram"
+        |> List.map (FilesIO.removeExtn ".ram" >> Option.get)
+
+    let inputValidate text =
+         (text = "" || 
+            List.exists ((=) text) files || 
+            not (Seq.forall System.Char.IsLetterOrDigit (text)) || 
+            not (System.Char.IsLetter (char text[0])))
+         |> not
+ 
+    let fileEntryBox =
+        let n1,n2, _,_ = getMemorySetup dialog 1
+        match popupKey with
+        | ToFile fName | ToFileBadName fName ->
+            Input.text [
+                Input.Props [Style [MarginLeft "2em"]]
+                Input.DefaultValue fName
+                Input.Placeholder "Enter file name"
+                Input.Color (if inputValidate fName then IsSuccess else IsDanger)
+                Input.OnChange 
+                    (getTextEventValue 
+                    >> (fun newName -> 
+                            let newKey = if inputValidate newName then ToFile newName else ToFileBadName newName
+                            dispatch <| ModelType.SetPopupDialogMemorySetup (Some(n1,n2, newKey,None) ) ) )
+                ]
+        | _ -> str ""
+
+       
+    let existingFiles =
+        List.map FromFile files
+
+    /// Create one item in the drop-down RAM source menu
+    let printSource inList key =
+
+        let hSpace width = span [Style [Display DisplayOptions.InlineBlock; Width width]] []
+
+        let questionIcon = str "\u003F"
+
+        let tip txt =
+            span [
+                    Style [Float FloatOptions.Right]
+                    HTMLAttr.ClassName $"{Tooltip.ClassName} {Tooltip.IsMultiline}"
+                    Tooltip.dataTooltip txt
+                ]
+                [
+                    Text.span [
+                        Modifiers [
+                            Modifier.TextWeight TextWeight.Bold
+                            Modifier.TextColor IsLight
+                            Modifier.BackgroundColor IsPrimary]
+                        Props [
+                            Style [
+                                Display DisplayOptions.InlineBlock
+                                Width "50px"
+                                TextAlign TextAlignOptions.Center]]
+                ] [questionIcon] ]
+
+        let (aWidth,dWidth,_,_) = getMemorySetup dialog 1
+
+        let multiplyTip mType =
+            tip ($"Dout = Addr[{aWidth-1}:{aWidth/2}] * Addr[{aWidth/2-1}:0]. \
+            Multiplication is {mType}." + 
+             (if dWidth < aWidth then 
+                $"The result will be truncated to bits [{dWidth-1}:0] on Dout."
+             else
+                ""))
+
+        match key with
+        | FromData -> [str "Enter data later"]
+        | SignedMultiplier -> [
+            str "Signed multiply"
+            hSpace "30px"
+            multiplyTip "signed"
+            ]
+        | UnsignedMultiplier -> [
+            str "Unsigned multiply "; 
+            hSpace "30px"
+            multiplyTip "unsigned"
+            ]
+        | ToFile _ | ToFileBadName _ -> // not needed - direct write from properties is better
+            [ str "Enter data later - create a new file " ; if inList then str "" else fileEntryBox]
+        | FromFile s -> [str $"{s}.ram"]
+
+    let sources =
+            [
+                FromData
+                SignedMultiplier
+                UnsignedMultiplier
+                //ToFileBadName ""
+            ] @ existingFiles
+
+
+    let isActiveFile key = 
+        match popupKey, key with
+        | ToFile _, ToFile _ -> true
+        | ToFileBadName _,ToFileBadName _ -> true
+        | popup, key -> key = popup
+
+    let menuItem (key) =
+        let react = printSource true key
+        Menu.Item.li
+            [ Menu.Item.IsActive (isActiveFile key)
+              Menu.Item.OnClick (fun _ -> onSelect key) ] react 
+    
+    Dropdown.dropdown [ Dropdown.IsUp; Dropdown.IsHoverable; ]
+        [ Dropdown.trigger [ ]
+            [ Button.button [Button.Color IsPrimary; Button.IsLight] (printSource false popupKey) ]                                
+          Dropdown.menu [Props [Style [Width "300px"] ]]
+            [ Dropdown.content [Props [Style [ZIndex 1000]] ]
+                [ Dropdown.Item.div [ ] [
+                    Menu.menu []
+                        [ Menu.list [] (List.map menuItem sources) ]
+                    ] ] ] ] 
+    
+
+/// Create the body of a memory dialog popup: asks for AddressWidth and
+/// WordWidth, two integers.
+let dialogPopupBodyMemorySetup intDefault dispatch =
+
+    //Some (4, intDefault, FromData, None) 
+    //|> SetPopupDialogMemorySetup |> dispatch
+    fun (dialogData : PopupDialogData) ->
+        let setup =
+            match dialogData.MemorySetup with 
+            | None -> 
+                let setup = getMemorySetup dialogData intDefault
+                dispatch <| SetPopupDialogMemorySetup (Some setup)
+                setup
+            | Some setup ->
+                setup
+        // needed in case getMemorySetup has delivered default values not yet stored
+        if dialogData.MemorySetup <> Some setup then
+            dispatch <| SetPopupDialogMemorySetup (Some setup)
+        let addressWidth, wordWidth, source, errorOpt = setup
+        let dataSetupMess =
+            match source with
+            | FromData -> $"You will be able to set up memory content later from the component Properties menu"
+            | FromFile x -> $"Memory content is fixed by the '{x}.ram' file in the project directory"
+            | ToFile x -> $"You will be able to set up memory content later from the component Properties menu, \
+                            it will be written to the '{x}.ram file in the project directory"
+            | ToFileBadName x -> ""
+            | _ -> "Memory initial data is determined by the requested multiplication"
+        div [] [
+            str $"How many bits should be used to address the data in memory?"
+            br [];
+            str <| sprintf "%d bits yield %d memory locations." addressWidth (pow2int64 addressWidth)
+            br []; br []
+            Input.number [
+                Input.Props [OnPaste preventDefault; Style [Width "60px"] ; AutoFocus true]
+                Input.DefaultValue (sprintf "%d" addressWidth)
+                Input.OnChange (getIntEventValue >> fun newAddrWidth ->
+                    Some (newAddrWidth, wordWidth, source, None) 
+                    |> SetPopupDialogMemorySetup |> dispatch
+                )
+            ]
+            br []
+            br []
+            str "How many bits should each memory word contain?"
+            br []; br [];
+            Input.number [
+                Input.Props [OnPaste preventDefault; Style [Width "60px"]]
+                Input.DefaultValue (sprintf "%d" wordWidth)
+                Input.OnChange (getIntEventValue >> fun newWordWidth ->
+                    Some (addressWidth, newWordWidth, source, None) 
+                    |> SetPopupDialogMemorySetup |> dispatch
+                )
+            ]
+            br []
+            br []
+            makeSourceMenu dialogData dispatch
+            br []
+            br []
+            str dataSetupMess
+            br []
+            match errorOpt with
+            | Some msg -> div [Style [Color "red"]] [ str msg]
+            | _ -> br []
+
+        ]
+
+/// Popup with an input textbox and two buttons.
+/// The text is reflected in Model.PopupDialogText.
+let dialogPopup title body buttonText buttonAction isDisabled extraStyle dispatch =
+    let foot =
+        fun (dialogData : PopupDialogData) ->
+            Level.level [ Level.Level.Props [ Style [ Width "100%" ] ] ] [
+                Level.left [] []
+                Level.right [] [
+                    Level.item [] [
+                        Button.button [
+                            Button.Color IsLight
+                            Button.OnClick (fun _ -> 
+                                dispatch ClosePopup
+                                dispatch FinishUICmd) //In case user presses cancel on 'rename sheet' popup
+                        ] [ str "Cancel" ]
+                    ]
+                    Level.item [] [
+                        Button.button [
+                            Button.Disabled (isDisabled dialogData)
+                            Button.Color IsPrimary
+                            Button.OnClick (fun _ -> buttonAction dialogData)
+                        ] [ str buttonText ]
+                    ]
+                ]
+            ]
+    dynamicClosablePopup title body foot extraStyle dispatch
+
+/// Popup with an input textbox and two buttons.
+/// The text is reflected in Model.PopupDialogText.
+let dialogVerilogPopup title body noErrors showingExtraInfo saveButtonAction moreInfoButton isDisabled extraStyle dispatch =
+    let foot =
+        fun (dialogData : PopupDialogData) ->
+            let compileButtonText = 
+                if noErrors then "Compiled" 
+                elif showingExtraInfo then "Hide Info"
+                else "More Info" 
+            let compileButtonColor = if noErrors then IsInfo else IsDanger
+            Level.level [ Level.Level.Props [ Style [ Width "100%" ] ] ] [
+                Level.left [] []
+                Level.right [] [
+                    Level.item [] [
+                        Button.button [
+                            Button.Color IsLight
+                            Button.OnClick (fun _ -> 
+                                dispatch ClosePopup
+                                dispatch FinishUICmd) //In case user presses cancel on 'rename sheet' popup
+                        ] [ str "Cancel" ]
+                    ]
+                    Level.item [] [
+                        Button.button [
+                            Button.Disabled (noErrors)
+                            Button.Color compileButtonColor
+                            Button.OnClick (fun _ -> moreInfoButton dialogData)
+                        ] [ str compileButtonText ]
+                    ]
+                    Level.item [] [
+                        Button.button [
+                            Button.Disabled (isDisabled dialogData)
+                            Button.Color IsPrimary
+                            Button.OnClick (fun _ -> saveButtonAction dialogData)
+                        ] [ str "Save" ]
+                    ]
+                ]
+            ]
+    dynamicClosablePopup title body foot extraStyle dispatch
+
+/// A static confirmation popup.
+let confirmationPopup title body buttonText buttonAction dispatch =
+    let foot =
+        Level.level [ Level.Level.Props [ Style [ Width "100%" ] ] ] [
+            Level.left [] []
+            Level.right [] [
+                Level.item [] [
+                    Button.button [
+                        Button.Color IsLight
+                        Button.OnClick (fun _ -> dispatch ClosePopup)
+                    ] [ str "Cancel" ]
+                ]
+                Level.item [] [
+                    Button.button [
+                        Button.Color IsPrimary
+                        Button.OnClick buttonAction
+                    ] [ str buttonText ]
+                ]
+            ]
+        ]
+    closablePopup title body foot [] dispatch
+
+/// A static choice dialog popup returning the popup function
+let choicePopupFunc 
+        title 
+        (body:(Msg->Unit)->ReactElement) 
+        buttonTrueText 
+        buttonFalseText 
+        (buttonAction: bool -> (Msg->Unit) -> Browser.Types.MouseEvent -> Unit) =
+    let foot dispatch =
+        Level.level [ Level.Level.Props [ Style [ Width "100%" ] ] ] [
+            Level.left [] []
+            Level.right [] [
+                Level.item [] [
+                    Button.button [
+                        Button.Color IsLight
+                        Button.OnClick (buttonAction false dispatch)
+                    ] [ str buttonFalseText ]
+                ]
+                Level.item [] [
+                    Button.button [
+                        Button.Color IsPrimary
+                        Button.OnClick (buttonAction true dispatch)
+                    ] [ str buttonTrueText ]
+                ]
+            ]
+        ]
+    closablePopupFunc title body foot []
+
+/// A static choice dialog popup.
+let choicePopup title (body:ReactElement) buttonTrueText buttonFalseText (buttonAction: bool -> Browser.Types.MouseEvent -> Unit) dispatch =
+    let popup = choicePopupFunc title (fun _ -> body) buttonTrueText buttonFalseText (fun bool dispatch-> buttonAction bool)
+    dispatch <| ShowPopup popup
+
+/// a popup diaplysing a progress bar
+let progressPopup (legend: Model -> PopupProgress -> ReactElement) (model: Model) (dispatch: Msg->Unit) =
+    let extraStyle = []
+    let pp = Option.get model.PopupDialogData.Progress
+    let body _ _ =  
+        div [] [
+            legend model pp
+            Fulma.Progress.progress [Progress.Value pp.Value; Progress.Max pp.Max; Progress.Color Color.IsPrimary ] []
+        ]
+    let foot _ _ = div [] []
+    let close dispatch _ = 
+        dispatch <| SetPopupProgress None
+    buildPopup pp.Title body foot close extraStyle dispatch model.PopupDialogData
+    
+
+let simulationLegend (model:Model) (pp: PopupProgress) =
+    match model.CurrentStepSimulationStep with
+    | Some (Ok simData) ->
+        let speed = pp.Speed
+        str <| $"simulation speed: %6.0f{speed} component-clocks / ms"
+    | _ -> div [] []
+
+
+/// Display popup, if any is present.
+/// A progress popup, if present, overrides any other active popup.
+let viewPopup model dispatch =
+    match model.PopupDialogData.Progress, model.PopupViewFunc with
+    | None, None -> div [] []
+    | Some amount, _ ->
+        progressPopup simulationLegend model dispatch
+    | None, Some popup -> popup dispatch model.PopupDialogData 
+
+
+
+let viewInfoPopup dispatch =
+    let makeH h =
+        Text.span [ Modifiers [
+            Modifier.TextSize (Screen.Desktop, TextSize.Is6)
+            Modifier.TextWeight TextWeight.Bold
+        ] ] [str h; br []]
+    let styledSpan styles txt = span [Style styles] [str <| txt]
+    let bSpan txt = styledSpan [FontWeight "bold"] txt
+    let iSpan txt = styledSpan [FontStyle "italic"] txt
+    let tSpan txt = span [] [str txt]
+
+    let title = "ISSIE: Interactive Schematic Simulator and Integrated Editor"
+
+    let about = div [] [
+        makeH "Version"
+        str Version.VersionString
+        br []; br []
+        makeH "Acknowledgments"
+        str "ISSIE was created by Marco Selvatici (EIE 3rd year) as his BEng final year project. \
+             The waveform viewer was created \
+             by Edoardo Santi (EEE 3rd year) during Summer UROP work. The new schematic editor \
+             was written as 2021 coursework by HLP students in EEE, \
+             and particularly Team 4. The new editor was integrated and the application enhanced \
+             by Jo Merrick (EIE 3rd year) for her BEng final year project."
+        br []; br [] 
+        makeH "Technology"
+        Text.span [] [
+            str "ISSIE is written in "
+            a [OnClick <| openInBrowser "https://fsharp.org/"] [str "F#"] 
+            str " compiled to Javascript by "
+            a [OnClick <| openInBrowser "https://fable.io/"] [str "FABLE"]
+            str " and running under the "
+            a [OnClick <| openInBrowser "https://www.electronjs.org/"] [str "Electron"]
+            str " framework" 
+            ]    
+        ]
+
+    let intro = div [] [
+        str "Issie designs are made of one or more sheets. Each sheet contains components and Input and Output Connectors. \
+        If you have a single sheet that is your complete design. Otherwise any \
+        sheet can include as a single component the hardware defined in another sheet by adding a 'custom component' \
+        from the My Project section of the Catalog. \
+        Multiple copies of other sheets can be added in this way. \
+        Top-level sheets which are not used as subsheets are bolded on the sheet menu." 
+        br []; br []
+        str "Issie has two types of simulation: The Simulation Tab is used mainly for combinational logic and simple clocked logic: \
+        the top 'Waveforms >>' button works with clocked circuits and displays waveforms. Use whichever works for you." 
+        br []; br [];
+        str "In Issie all clocked components use the same clock signal Clk. \
+        Clk connections are not shown: all Clk ports are
+        automatically connected together. In the waveform display active clock edges, 1 per clock cycle, are indicated \
+        by vertical lines through the waveforms. The clock waveform has two edges for each clock cycle and is not shown."
+        br []  ; br [];  
+        button 
+            [OnClick <| openInBrowser "https://github.com/tomcl/ISSIE"] 
+            [ str "See the Issie Github Repo for more information"]
+        br [] ; br [] ]
+
+    let bugReport = 
+        let oTextList txtL = Content.content [] [Content.Ol.ol [] (List.map (fun txt -> li [] [str txt]) txtL)]
+        div [] [
+            str
+                "If you think Issie is not working it is very helpful if you can give us details: we usually answer \
+                and fix bugs, if they exist, very quickly. Before you contact us, look at the list below and answer as much \
+                as possible to make your Bug Report (sometimes it is not all possible, send what you can)."
+            oTextList 
+                [
+                    "Which version of Issie (Info tab, About Issie)"
+                    "Which platform (Windows, Macos)"    
+                    "What did you do that led to unexpected behaviour?"   
+                    "What result did you expect?"   
+                    "What result did you get?"   
+                    "What project files caused this, the top-level sheet? Enclose project as zipped file \
+                    deleting the maybe large backup directory when you zip."   
+                    "If you can reproduce the bug yourself, try opening dev tools (Ctrl-Shift-I). You can do this after the bug happens. 2/3 \
+                    of problems result in error messages displayed there. Screenshot the error and its backtrace and send it."   
+                    "What precise actions (if you know them) led to the bug after loading this project"
+                ]
+            ]
+    let keyOf2 s1 s2 = span [] [bSpan s1; tSpan " + "; bSpan s2]
+    let keyOf3 s1 s2 s3 = span [] [bSpan s1; tSpan " + "; bSpan s2 ; tSpan " + "; bSpan s3]
+    let rule = hr [Style [MarginTop "0.5em"; MarginBottom "0.5em"]]
+    let keys = div [] [
+        makeH "Keyboard & mouse gesture shortcuts - also available on top menus"
+        span [Style [FontStyle "Italic"]] [str "On Mac use Cmd instead of Ctrl."]
+        ul [] [
+            li [] [rule; tSpan "Save: "; keyOf2 "Ctrl" "S"; rule]
+            li [] [tSpan "Select all: " ; keyOf2  "Ctrl" "A"]
+            li [] [tSpan "Copy selected diagram items: " ; keyOf2  "Ctrl" "C"]
+            li [] [tSpan "Paste diagram items: " ; keyOf2  "Ctrl" "V"; rule]
+            li [] [tSpan "Undo last diagram action: " ; keyOf2  "Ctrl" "Z"]
+            li [] [tSpan "Redo last diagram action: " ; keyOf2  "Ctrl" "Y"; rule]
+            li [] [tSpan "Zoom application in: " ; keyOf3  "Ctrl" "Shift" "="]
+            li [] [tSpan "Zoom application out: " ; keyOf3  "Ctrl" "Shift" "-"; rule]
+            li [] [tSpan "Zoom canvas in/out: " ; keyOf2  "Ctrl" "MouseWheel"]
+            li [] [tSpan "Zoom canvas in: " ; keyOf2  "Shift" "="]
+            li [] [tSpan "Zoom canvas out: " ; keyOf2  "Shift" "-"; rule]
+            li [] [tSpan "Zoom circuit to fit screen: " ; keyOf2  "Ctrl" "W"]
+            li [] [tSpan "Scroll (mouse): " ; keyOf2 "Shift" "Left-Click"; bSpan " on canvas and drag"]
+            li [] [tSpan "Scroll (touch-pad): " ; bSpan "Two-finger scrolling on touchpad"]
+            li [] [tSpan "Scroll (touch-screen): " ; bSpan "One-finger drag on screen"]
+        ] ]
+    let body (dialogData:PopupDialogData) =
+        
+        let tab = dialogData.Int
+
+        div [] [
+            Tabs.tabs 
+                [ Tabs.IsFullWidth
+                  Tabs.IsBoxed ]
+                [ Tabs.tab [ Tabs.Tab.IsActive (tab = Some 0) ]
+                    [ a [ OnClick (fun _ -> dispatch <| SetPopupDialogInt (Some 0)) ]
+                    [ str "About Issie" ] ]
+                  Tabs.tab [ Tabs.Tab.IsActive (tab = Some 2) ]
+                    [ a [ OnClick (fun _ -> dispatch <| SetPopupDialogInt (Some 2)) ]
+                    [ str "Introduction" ] ]  
+                  Tabs.tab [ Tabs.Tab.IsActive (tab = Some 1) ]
+                    [ a [ OnClick (fun _ -> dispatch <| SetPopupDialogInt (Some 1)) ]
+                    [ str "Keyboard Shortcuts" ] ]
+                  Tabs.tab [ Tabs.Tab.IsActive (tab = Some 3) ]
+                    [ a [ OnClick (fun _ -> dispatch <| SetPopupDialogInt (Some 3)) ]
+                    [ str "Bug Reports" ] ] ]
+
+            match tab with
+            | Some 0 -> about
+            | Some 1 -> keys
+            | Some 2 -> intro
+            | Some 3 -> bugReport
+            | _ -> dispatch <| SetPopupDialogInt (Some 0)
+        ]
+
+    let foot _ = div [] []
+    dynamicClosablePopup title body foot [Width 800] dispatch
+