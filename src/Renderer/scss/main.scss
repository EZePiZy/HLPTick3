$fa-font-path: './../../../node_modules/font-awesome/fonts/';

@import './../../../node_modules/font-awesome/scss/font-awesome.scss';
@import './../../../node_modules/bulma/bulma.sass';

.testhover {
    position: absolute;
    top: 0;
    left: 0;
    background-color: #F0D6BA;
}

.testhover:hover {
    height: 25px;
    background-color: #7EA5A3;
}


/* horizontal panel*/
.panel-container {
    display: flex;
    flex-direction: row;
    border: 1px solid silver;
    overflow: hidden;
}

.panel-left {
    flex: 0 0 auto; /* only manually resize */
    padding: 10px;
    width: 300px;
    min-height: 200px;
    min-width: 150px;
    white-space: nowrap;
    background: #838383;
    color: white;
}

.splitter {
    flex: 0 0 auto;
    width: 18px;
    background: url(https://raw.githubusercontent.com/RickStrahl/jquery-resizable/master/assets/vsizegrip.png) center center no-repeat #535353;
    min-height: 200px;
    cursor: col-resize;
}

.panel-right {
    flex: 1 1 auto; /* resizable */
    padding: 10px;
    width: 100%;
    min-height: 200px;
    min-width: 200px;
    background: #eee;
}

//Waveform simulator styles

$transLen: 0.1;
$vPos: 0.0;
$zoomFactor: 1.2;
$waveVBextraHeight: 0.5;
$maxBusValGap: 3;
$busLabelTextSize: 0.6; // multiplied by signal height
$waveBoxPercWidth: 100%;
$clkLineWidth: 0.0125;
$boxStrokeThck: 0.05;
$persvgwidth: 100;
$sigLineThick: 0.025;

.fullHeight {
    height: 100%;
}

.rowHeight {
    height: 5%;
}

.floatLeft{
    float: left;
}

//waveform svg elements

.sigLineStyle { 
    stroke: blue;
    stroke-width: $sigLineThick;
}

.clkLineStyle {
    stroke: rgb(200,200,200);
    stroke-width: $clkLineWidth;
}

.cursorRectStyle { 
    y: 0; //calc(#{$sigLineThick} / 2);
    width: calc(#{$waveBoxPercWidth} / 10.0);
    stroke: black;
    fill: rgb(230,230,230);
    stroke-width: 0;
    fill-opacity: 5.0;
}

.clkNumStyle {
    font-size: 1.5%;
    text-anchor: middle;
    top: 0.5;
}

.clkRulerSvg {
    display: block;
    height: 5%;
    position: absolute;
}

.lastWaveCellSvg {
    height: 100%;
    display: block;
}

.waveCellSvg {
    display: block;
    height: 5%;
    position: absolute;
}

//labels
.busValueStyle {
    fill: black;
    text-anchor: middle;
}

.waveLbl {
    fill: black;
    left: 0;
    text-anchor: start;
    margin: 5px;
}

.cursVals {
    fill: black;
    left: 0;
    text-anchor: start;
    margin: 5px;
}

.blackLabel {
    fill: black;

    .cursValLblStyle {
        left: 0;
        text-anchor: start;
    }
}

.waveLblSvgStyle {
    width: 100%;
}

//divs

.waveLblDivStyle {
    float: left;
    clear: both;
    width: 20%;
}

.cursorDivStyle { 
    float: right;
    width: 5%;
    position: relative;
}

.cursorDivSvgStyle { 
    width: 100%;
}

.zoomDiv {
    float: right;
    position: absolute;
    bottom: 4%;
    right: 2%;
    width: 25%;
}

.waveRightSmallDivStyle { 
    width: 100%;
    overflow-x: scroll;
    position: absolute;
}

.waveCellStyle { 
    overflow-x: scroll;
}

.wavesColDivStyle {
    overflow-x: scroll;
    height: 100%;
}

.waveNamesCol {
    text-align: right;
    border-right: 2px solid rgb(219,219,219);
    white-space: nowrap;
    vertical-align: bottom;
    font-size: 75%;
}

.cursValsCol {
    width: 5%;
    border-left: 2px solid rgb(219,219,219);
    vertical-align: bottom;
    font-size: 75%;
}


.waveSimTableStyle {
    border-top: 2px solid rgb(219,219,219);
    width: 100%;
    height: 93%;
    border-spacing: 0;
    overflow-x: scroll;
}

.wavesColStyle {
    overflow-x: auto;
}

.wavesColTableStyle {
    width: 100%;
    height: 100%;
    position: relative;
}

.checkboxCol {
    border-right: 2px solid rgb(219,219,219);
    vertical-align: bottom;
}

.reloadButtonDiv {
    float: left;
    height: 64.3%; 
    Width: 20%;
}

//buttons

.buttonStyle {
    padding: 0% 0%;
    width: 3%;
    height: 1%;
    position: relative;
    color: red;
    float: left;

    .cursorButtonStyle {
    }
}

.reloadButtonStyle {
    padding: 0% 0%;
    width: 3%;
    height: 1%;
    position: relative;
    color: red;
    float: left;
}

.newWaveButton {
    padding: 0% 0%;
    height: 3%;
    width: 3%;
    top: 14.5%;
    font-size: 80%;
    position: absolute;
}

.newWaveLabel {
    font-size: 70%;
    left: 5.3%;
    top: 15%;
    position: absolute;
}

.updownDiv {
    left: 5.3%;
    width: 5%;
    position: absolute;
    top: 14.5%;
    height: 3%;
}

.updownButton {
    display: block;
    width: 100%;
    height: 50%;
    padding: 0 0 0 0;
    top: 0;
    font-size: 40%;
    position: relative;
}

.reloadButtonStyle {
    fill: red;
    height: 100%;
    width: 100%;
    margin: 0 10px 0 10px;
}

.zoomButtonStyle {
    padding: 0% 0%;
    width: 20%;
    height: 20%;
    color: red;
    position: relative;
    float: left;
}


//cursor group

.cursor-group {
    float: right;
    position: relative;
    height: 64.3%;
    text-align: center;
    width: 15%;
    display: inline-block;
    font-size: 13px;
    margin: 0 10px 0 10px;
    resize: vertical;
}

.cursor-form {
    float: left;
    position: relative;
    height: 100%;
    text-align: center;
    width: 50%;
    display: inline-block;
    font-size: 13px;
    resize: vertical;
    -webkit-appearance: none;
}

.button-plus {
    float: right;
    font-weight: bold;
    height: 100%;
    padding: 0;
    width: 25%;
    position: relative;
}

.button-minus {
    float: left;
    font-weight: bold;
    height: 100%;
    padding: 0;
    width: 25%;
    position: relative;
}
<<<<<<< HEAD
=======

input::-webkit-inner-spin-button {
    -webkit-appearance: none;
    margin: 0;
}

//radix group
.radix-div {
    width: 35%;
    float: right;
    margin: 0 10px 0 10px;
}

//zoom group
.hZoomLabel {
    float: left;
    position: relative;
}
>>>>>>> d583a8c7
<|MERGE_RESOLUTION|>--- conflicted
+++ resolved
@@ -358,8 +358,6 @@
     width: 25%;
     position: relative;
 }
-<<<<<<< HEAD
-=======
 
 input::-webkit-inner-spin-button {
     -webkit-appearance: none;
@@ -377,5 +375,4 @@
 .hZoomLabel {
     float: left;
     position: relative;
-}
->>>>>>> d583a8c7
+}