(*
    Builder.fs

    This module collects functions to build a SimulationGraph, starting from
    a CanvasState. It also runs all the checks contained in Analyser to validate
    the graph is correct (and can be built in the first place).
*)

module SimulationBuilder

open Helpers
open NumberHelpers
open CommonTypes
open SimulatorTypes
open CanvasStateAnalyser

/// Assert that the FData only contain a single bit, and return such bit.
let inline extractBit (fd: FData) : uint32 =
#if ASSERTS
    assertThat (fd.Width = 1)
    <| sprintf "extractBit called with wireData: %A" fd
#endif
    match fd.Dat with | Word n -> n | BigWord _ -> failwithf "Can't extract 1 bit from BigWord data {wireData}"

let inline packBit (bit: uint32) : FData = if bit = 0u then {Dat=Word 0u; Width = 1} else {Dat = Word 1u; Width = 1}


/// This function should only be called on Component ports, never on Connection
/// ports: ports in Components should always have Some portNumber, ports in
/// Connections should have None.
let private getPortNumberOrFail port =
    match port with
    | None -> failwithf "what? Component ports should always have a portNumber"
    | Some p -> p


/// Extract the values of the inputs of a SimulationComponent.
/// If any of these inputs is missing, return None.
/// The values are returned in the the passed order. E.g. if portNumbers is
/// [0, 1, 2], the returned value will be [bit0, bit1, bit2].
let rec private getValuesForPorts
        (inputs : Map<InputPortNumber, WireData>)
        (portNumbers : InputPortNumber list)
        : (WireData list) option =
    match portNumbers with
    | [] -> Some []
    | portNumber :: portNumbers' ->
        match inputs.TryFind portNumber with
        | None -> None
        | Some wireData ->
            match getValuesForPorts inputs portNumbers' with
            | None -> None
            | Some values -> Some <| wireData :: values





/// Given a component type, return a function takes a ReducerInput and
/// transform it into a ReducerOuptut.
/// The ReducerOutput should have Outputs set to None if there are not enough
/// ReducerInput.Inputs to calculate the outputs.
/// For custom components, return a fake version of the reducer, that has to be
/// replaced when resolving the dependencies.
/// TODO: some components reducers are quite similar, for example Register and
/// RegisterE and DFF and DFFE. It is probably a good idea to merge them
/// together to avoid duplicated logic.
let private getReducer (componentType : ComponentType) : ReducerInput -> ReducerOutput =
    fun _ -> failwithf "Reducer function is legacy code and should never be called!"



/// Build a map that, for each source port in the connections, keeps track of
/// the ports it targets.
/// It makes no sense to extract the PortNumber in this function as it is always
/// set to None for ports in connections.
let private buildSourceToTargetPortMap
        (connections : Connection list)
        : Map<OutputPortId, (ComponentId * InputPortId) list> =
    (Map.empty, connections) ||> List.fold (fun map conn ->
        let key = OutputPortId conn.Source.Id
        let target = ComponentId conn.Target.HostId, InputPortId conn.Target.Id
        // Append the new target to the list associated with the key.
        let newValue =
            match map.TryFind key with
            | None -> [target]
            | Some oldValue -> target :: oldValue
        map.Add (key, newValue)
    )

/// For each input port in each component, map it to its port number.
let private mapInputPortIdToPortNumber
        (components : Component list)
        : Map<InputPortId, InputPortNumber> =
    (Map.empty, components) ||> List.fold (fun map comp ->
        (map, comp.InputPorts) ||> List.fold (fun map port ->
            map.Add (InputPortId port.Id,
                     InputPortNumber (getPortNumberOrFail port.PortNumber))
        )
    )

/// Get the default state for a component.
/// Note that custom components are stateless, even though they may contain
/// stateful components. The state of such stateful components is maintained
/// in the CustomSimulationGraph.
/// ROMs are stateless (they are only defined by their initial content).
let private getDefaultState compType =
    match compType with
    | ROM _ | RAM _ | AsyncROM _ -> 
        failwithf "What? Legacy RAM component types should never occur"
<<<<<<< HEAD
    | Input _ -> failwithf "Legacy Input component types should never occur"
=======
    | Input _ ->
        failwithf "Legacy Input component types should never occur"
>>>>>>> 8ad4e9ba
    | Input1 _ | Output _ | IOLabel | BusSelection _ | BusCompare _ | Not | And | Or | Xor | Nand | Nor | Xnor | Mux2 | Mux4 | Mux8 | Decode4
    | Demux2 | Demux4 | Demux8 | NbitsAdder _ |NbitsXor _ | Custom _ | MergeWires | SplitWire _ | ROM1 _  | Viewer _ -> NoState
    | Constant1 _ | Constant _ -> NoState 
    | AsyncROM1 _ -> NoState
    | DFF | DFFE -> DffState 0u
    | Register w | RegisterE w -> RegisterState <| convertIntToFastData w 0u
    | RAM1 memory | AsyncRAM1 memory -> RamState memory // The RamState content may change during
                                    // the simulation.

/// Build a simulation component.
let private buildSimulationComponent
        (sourceToTargetPort : Map<OutputPortId, (ComponentId * InputPortId) list>)
        (portIdToPortNumber : Map<InputPortId, InputPortNumber>)
        (comp : Component)
        : SimulationComponent =
    // Remove portIds and use portNumbers instead.
    let mapPortIdsToPortNumbers
            (targets : (ComponentId * InputPortId) list)
            : (ComponentId * InputPortNumber) list =
        targets |> List.map (fun (compId, portId) ->
            match portIdToPortNumber.TryFind <| portId with
            | None -> failwithf "what? Input port with portId %A has no portNumber associated" portId
            | Some portNumber -> compId, portNumber
        )
    // For each output port, find out which other components and ports are
    // connected to it.
    let outputs =
        comp.OutputPorts
        |> List.collect (fun port ->
            match sourceToTargetPort.TryFind <| OutputPortId port.Id with
            | None when comp.Type=IOLabel -> [] // IOLabels are allowed to be connected to nothing
            | None -> failwithf "what? Unconnected output port %s in comp %s" port.Id comp.Id
            | Some targets -> [
                                OutputPortNumber <| getPortNumberOrFail port.PortNumber,
                                mapPortIdsToPortNumbers targets
                              ]
        )
        |> Map.ofList



    // The inputs will be set during the simulation, we just need to initialise
    // the ones for Output nodes, see below.
    let inputs =
        match comp.Type with
        | Output width ->
            // Initialise all outputs to zero. This is necessary because upon
            // starting the simulation we need to feed all zeros. To do so, we
            // need to feed all simulation inputs set to zero and a global clock
            // tick. The problem is that both operations expect all outputs to
            // be set as result, but they don't necessarily set all the outputs
            // themselves. Therefore there is not an order you can run them in
            // that will always work. Presetting the outputs solves the problem
            // and the value does not matter as all outputs will be set again
            // in that initialization process.
            Map.empty.Add (InputPortNumber 0, List.replicate width Zero)
        | _ -> Map.empty
    {
        Id = ComponentId comp.Id
        Type = comp.Type
        Label = ComponentLabel comp.Label
        Inputs = inputs
        Outputs = outputs
        OutputsPropagated = Array.replicate 0 false // default for non-clocked components
        CustomSimulationGraph = None // Custom components will be augumented by the DependencyMerger.
        State = getDefaultState comp.Type
        Reducer = getReducer comp.Type
    }

let getLabelConnections (comps:Component list) (conns: Connection list) =
    let labels = 
        comps 
        |> List.filter (fun co -> co.Type = IOLabel)

    let compIdMap =
        labels
        |> List.map (fun co -> ComponentId co.Id, co)
        |> Map.ofList

    let getComp n = compIdMap[n]

    let targetMap =
        conns
        |> List.map (fun conn -> ComponentId conn.Target.HostId, conn)
        |> Map.ofList

    let getConnection (compTarget:Component) = targetMap[ComponentId compTarget.Id]

    let copyConnection (conn: Connection) (compTarget:Component) (tagNum:int) =
        {conn with Target = compTarget.InputPorts[0]; Id = sprintf "iolab%d" tagNum + conn.Id}

    let getDriverConnection (comps: Component list) =
        comps
        |> List.tryFind (fun co -> (Map.tryFind (ComponentId co.Id) targetMap) <> None)
        |> function 
            | None -> failwithf "What? component cannot be found in %A" targetMap
            | Some comp -> targetMap[ComponentId comp.Id]

    labels
    |> List.groupBy (fun co -> co.Label)
    |> List.collect (fun (lab,lst) -> 
        let dConn = getDriverConnection lst
        lst
        |> List.filter (fun co -> co.Id <> dConn.Target.HostId)
        |> List.indexed
        |> List.map (fun (i, co) -> copyConnection dConn co i))



/// Transforms a canvas state into a simulation graph.
let private buildSimulationGraph (canvasState : CanvasState) : (SimulationGraph) =
    let components, connections' = canvasState
    let labConns = getLabelConnections components connections'
    let connections = labConns @ connections'
    let sourceToTargetPort = buildSourceToTargetPortMap connections
    let portIdToPortNumber = mapInputPortIdToPortNumber components
    let mapper = buildSimulationComponent sourceToTargetPort portIdToPortNumber
    components
    |> List.map (fun comp -> ComponentId comp.Id, mapper comp)
    |> Map.ofList
    |> (fun m -> m)

/// Validate a diagram and generate its simulation graph.
let runCanvasStateChecksAndBuildGraph
        (canvasState : CanvasState)
        (loadedComponents: LoadedComponent list)
        : Result<SimulationGraph, SimulationError> =
    match analyseState canvasState loadedComponents with
    | Some err -> Error err
    | None -> Ok <| buildSimulationGraph canvasState<|MERGE_RESOLUTION|>--- conflicted
+++ resolved
@@ -108,12 +108,8 @@
     match compType with
     | ROM _ | RAM _ | AsyncROM _ -> 
         failwithf "What? Legacy RAM component types should never occur"
-<<<<<<< HEAD
-    | Input _ -> failwithf "Legacy Input component types should never occur"
-=======
     | Input _ ->
         failwithf "Legacy Input component types should never occur"
->>>>>>> 8ad4e9ba
     | Input1 _ | Output _ | IOLabel | BusSelection _ | BusCompare _ | Not | And | Or | Xor | Nand | Nor | Xnor | Mux2 | Mux4 | Mux8 | Decode4
     | Demux2 | Demux4 | Demux8 | NbitsAdder _ |NbitsXor _ | Custom _ | MergeWires | SplitWire _ | ROM1 _  | Viewer _ -> NoState
     | Constant1 _ | Constant _ -> NoState 
